--- conflicted
+++ resolved
@@ -104,13 +104,6 @@
 the file itself, so any relative paths included from a file are relative to the
 directory of the including file itself.
 
-<<<<<<< HEAD
-0.5 Configuration file syntax parser
-
-Traditionally the configuration file parser has not been one of the strengths of
-keepalived. yukki maintains a project on github that is a keepalived syntax
-checker that may be of use. It can be downloaded from https://github.com/yuuki/gokc
-=======
 0.4 Parameter substitution
 
 Substitutable parameters can be specified. The format for defining a parameter is:
@@ -176,7 +169,12 @@
 why anyone would want to use this rather than simply
 @main priority 240
 is not known.
->>>>>>> e3441e68
+
+0.6 Configuration file syntax parser
+
+Traditionally the configuration file parser has not been one of the strengths of
+keepalived. yukki maintains a project on github that is a keepalived syntax
+checker that may be of use. It can be downloaded from https://github.com/yuuki/gokc
 
 1. Globals configurations
 
