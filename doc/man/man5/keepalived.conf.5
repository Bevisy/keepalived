.TH keepalived.conf 5 2018-08-10 "Keepalived" "Keepalived Configuration's Manual"
.SH NAME
keepalived.conf - configuration file for Keepalived
.br
.SH DESCRIPTION
\fBkeepalived.conf\fR is the configuration file which describes all the
Keepalived keywords. Keywords are placed in hierarchies of blocks and
subblocks, each layer being delimited by '{' and '}' pairs.
.PP
Comments start with '#' or '!' to the end of the line and can start
anywhere in a line.
.PP
The keyword 'include' allows inclusion of other configuration files from within
the main configuration file, or from subsequently included files.
.PP
The format of the include directive is:

\fBinclude\fR FILENAME
.PP
FILENAME can be a fully qualified or relative pathname, and can include wildcards,
including csh style brace expressions such as "{foo/{,cat,dog},bar}" if glob()
supports them.
.PP
After opening an included file, the current directory is set to the directory of
the file itself, so any relative paths included from a file are relative to the
directory of the including file itself.
.PP
\fBNote:\fR
This documentation MUST be considered as THE exhaustive source of information in
order to configure Keepalived. This documenation is supported and maintained by
Keepalived Core-Team.
.PP
.SH PARAMETER SYNTAX
\fB<BOOL>\fR
is one of on|off|true|false|yes|no
.SH SCRIPTS
There are three classes of scripts can be configured to be executed.

(a) Notify scripts that are run when a vrrp instance or vrrp group
changes state, or a virtual server quorum changes between up and down.

(b) vrrp tracking scripts that will cause vrrp instances to go down it they exit
a non-zero exist status, or if a weight is specified will add or subtract the
weight to/from the priority of that vrrp instance.

(c) LVS checker misc scripts that will cause a real server to be configured down
if they exit with a non-zero status.

By default the scripts will be executed by user keepalived_script if that user
exists, or if not by root, but for each script the user/group under which it is
to be executed can be specified.

There are significant security implications if scripts are executed with root
privileges, especially if the scripts themselves are modifiable or replaceable
by a non root user. Consequently, security checks are made at startup to ensure
that if a script is executed by root, then it cannot be modified or replaced by
a non root user.

All scripts should be written so that they will terminate on receipt of a SIGTERM
signal. Scripts will be sent SIGTERM if their parent terminates, or it is a script
the keepalived is awaiting its exit status and it has run for too long.
.PP
.SH Quoted strings
Quoted strings are specified between " characters; more specifically a string
will only end after a quoted string if there is whitespace afterwards. For
example:
.nf
.RS
"abcd" efg h jkl "mnop"
.RE
.fi
will be the single string "abcd efg h jkl mnop", i.e. the embedded " characters
are removed.
.PP
Quoted strings can also have escaped characters, like the shell. \\a, \\b, \\E, \\f,
\\n, \\r, \\t, \\v, \\nnn and \\xXX (where nnn is up to 3 octal digits, and XX is any
sequence of hex digits) and \\cC (which produces the control version of
character C) are all supported. \\C for any other character C is just
treated as an escaped version of character C, so \\\\ is a \\ character and
\\" will be a " character, but it won't start or terminate a quoted string.
.PP
For specifying scripts with parameters, unquoted spaces will separate the parameters.
If it is required for a parameter to contain a space, it should be enclosed in single
quotes (').

.PP
.SH CONFIGURATION PARSER
Traditionally the configuration file parser has not been one of the strengths of
keepalived. Lot of efforts have been put to correct this even if this is not the
primal goal of the project.
.SH TOP HIERACHY
.PP
Keepalived configuration file is articulated around a set of configuration blocks.
Each block is focusing and targetting a specific daemon family feature. These features
are:
.PP
\fBGLOBAL CONFIGURATION\fR
.PP
\fBBFD CONFIGURATION\fR
.PP
\fBVRRPD CONFIGURATION\fR
.PP
\fBLVS CONFIGURATION\fR
.SH GLOBAL CONFIGURATION
contains subblocks of
\fBGlobal definitions,
Static track groups,
Static addresses,
Static routes,\fR
and
\fBStatic rules\fR
.PP
.SH Global definitions
.PP
.nf
# Following are global daemon facilities for running
# keepalived in a separate network namespace:
# --
# Set the network namespace to run in.
# The directory /var/run/keepalived will be created as an
# unshared mount point, for example for pid files.
# syslog entries will have _NAME appended to the ident.
# Note: the namespace cannot be changed on a configuration reload.
\fBnet_namespace \fRNAME

# ipsets wasn't network namespace aware until Linux 3.13, and so
# if running with # an earlier version of the kernel, by default
# use of ipsets is disabled if using a namespace and vrrp_ipsets
# has not been specified. This options overrides the default and
# allows ipsets to be used with a namespace on kernels prior to 3.13.
\fBnamespace_with_ipsets\fR

# If multiple instances of keepalived are run in the same namespace,
# this will create pid files with NAME as part of the file names,
# in /var/run/keepalived.
# Note: the instance name cannot be changed on a configuration reload
\fBinstance \fRNAME

# Create pid files in /var/run/keepalived
\fBuse_pid_dir\fR

# Poll to detect media link failure otherwise attempt to use
# ETHTOOL or MII interface
\fBlinkbeat_use_polling\fR

# Time for main process to allow for child processes to exit on termination
# in seconds. This can be needed for very large configurations.
# (default: 5)
\fBchild_wait_time \fRSECS

# Global definitions configuration block
\fBglobal_defs \fR{
    # Set of email To: notify
    \fBnotification_email \fR{
        admin@example1.com
        ...
    }

    # email from address that will be in the header
    # (default: keepalived@<local host name>)
    \fBnotification_email_from \fRadmin@example.com

    # Remote SMTP server used to send notification email.
    # IP address or domain name with optional port number.
    # (default port number: 25)
    \fBsmtp_server \fR127.0.0.1 [<PORT>]

    # Name to use in HELO messages.
    # (default: local host name)
    \fBsmtp_helo_name \fR<STRING>

    # SMTP server connection timeout in seconds.
    \fBsmtp_connect_timeout \fR30

    # Sets default state for all smtp_alerts
    \fBsmtp_alert \fR<BOOL>

    # Sets default state for vrrp smtp_alerts
    \fBsmtp_alert_vrrp \fR<BOOL>

    # Sets default state for checker smtp_alerts
    \fBsmtp_alert_checker \fR<BOOL>

    # Don't send smtp alerts for fault conditions
    \fBno_email_faults\fR

    # String identifying the machine (doesn't have to be hostname).
    # (default: local host name)
    \fBrouter_id \fR<STRING>

    # Multicast Group to use for IPv4 VRRP adverts
    # (default: 224.0.0.18)
    \fBvrrp_mcast_group4 \fR224.0.0.18

    # Multicast Group to use for IPv6 VRRP adverts
    # (default: ff02::12)
    \fBvrrp_mcast_group6 \fRff02::12

    # sets the default interface for static addresses.
    # (default: eth0)
    \fBdefault_interface \fRp33p1.3

    # Sync daemon as provided by IPVS kernel code only support
    # a single daemon instance at a time to synchronize connection table.
    # Binding interface, vrrp instance and optional
    #  syncid for lvs syncd
    #  syncid (0 to 255) for lvs syncd
    #  maxlen (1..65507) maximum packet length
    #  port (1..65535) UDP port number to use
    #  ttl (1..255)
    #  group - multicast group address (IPv4 or IPv6)
    # NOTE: maxlen, port, ttl and group are only available on Linux 4.3 or later.
    \fBlvs_sync_daemon \fR<INTERFACE> <VRRP_INSTANCE> [id <SYNC_ID>] [maxlen <LEN>] \e
                    [port <PORT>] [ttl <TTL>] [group <IP ADDR>]

    # flush any existing LVS configuration at startup
    \fBlvs_flush\fR

    # delay for second set of gratuitous ARPs after transition to MASTER.
    # in seconds, 0 for no second set.
    # (default: 5)
    \fBvrrp_garp_master_delay \fR10

    # number of gratuitous ARP messages to send at a time after
    # transition to MASTER.
    # (default: 5)
    \fBvrrp_garp_master_repeat \fR1

    # delay for second set of gratuitous ARPs after lower priority
    # advert received when MASTER.
    \fBvrrp_garp_lower_prio_delay \fR10

    # number of gratuitous ARP messages to send at a time after
    # lower priority advert received when MASTER.
    \fBvrrp_garp_lower_prio_repeat \fR1

    # minimum time interval for refreshing gratuitous ARPs while MASTER.
    # in seconds.
    # (default: 0 (no refreshing))
    \fBvrrp_garp_master_refresh \fR60

    # number of gratuitous ARP messages to send at a time while MASTER
    # (default: 1)
    \fBvrrp_garp_master_refresh_repeat \fR2

    # Delay in ms between gratuitous ARP messages sent on an interface
    # decimal, seconds (resolution usecs).
    # (default: 0)
    \fBvrrp_garp_interval \fR0.001

    # Delay in ms between unsolicited NA messages sent on an interface
    # decimal, seconds (resolution usecs).
    # (default: 0)
    \fBvrrp_gna_interval \fR0.000001

    # If a lower priority advert is received, don't send another advert.
    # This causes adherence to the RFCs. Defaults to false, unless
    # strict_mode is set.
    \fBvrrp_lower_prio_no_advert \fR[<BOOL>]

    # If we are master and receive a higher priority advert, send an advert
    # (which will be lower priority than the other master), before we
    # transition to backup. This means that if the other master has
    # garp_lower_priority_repeat set, it will resend garp messages.
    # This is to get around the problem of their having been two simultaneous
    # masters, and the last GARP messages seen were from us.
    \fBvrrp_higher_prio_send_advert \fR[<BOOL>]

    # Set the default VRRP version to use
    # (default: 2)
    \fBvrrp_version \fR<2 or 3>

    # Specify the iptables chain for ensuring a version 3 instance
    # doesn't respond on addresses that it doesn't own.
    # Note: it is necessary for the specified chain to exist in
    # the iptables and/or ip6tables configuration, and for the chain
    # to be called from an appropriate point in the iptables configuration.
    # It will probably be necessary to have this filtering after accepting
    # any ESTABLISHED,RELATED packets, because IPv4 might select the VIP as
    # the source address for outgoing connections.
    # (default: INPUT)
    \fBvrrp_iptables \fRkeepalived

    # or for outbound filtering as well
    # Note, outbound filtering won't work with IPv4, since the VIP can be
    # selected as the source address for an outgoing connection. With IPv6
    # this is unlikely since the addresses are deprecated.
    \fBvrrp_iptables \fRkeepalived_in keepalived_out

    # or to not add any iptables rules:
    \fBvrrp_iptables\fR

    # Keepalived may have the option to use ipsets in conjunction with
    # iptables. If so, then the ipset names can be specified, defaults
    # as below. If no names are specified, ipsets will not be used,
    # otherwise any omitted names will be constructed by adding "_if"
    # and/or "6" to previously specified names.
    \fBvrrp_ipsets \fR[keepalived [keepalived6 [keepalived_if6]]]

    # The following enables checking that when in unicast mode, the
    # source address of a VRRP packet is one of our unicast peers.
    \fBvrrp_check_unicast_src\fR

    # Checking all the addresses in a received VRRP advert can be time
    # consuming. Setting this flag means the check won't be carried out
    # if the advert is from the same master router as the previous advert
    # received.
    # (default: don't skip)
    \fBvrrp_skip_check_adv_addr\fR

    # Enforce strict VRRP protocol compliance. This will prohibit:
    #   0 VIPs
    #   unicast peers
    #   IPv6 addresses in VRRP version 2
    \fBvrrp_strict\fR

    # The following options can be used if vrrp or checker processes
    # are timing out. This can be seen by a backup vrrp instance becoming
    # master even when the master is still running because the master or
    # backup system is too busy to process vrrp packets.
    # --
    # Set the vrrp child process priority (Negative values increase priority)
    \fBvrrp_priority \fR<-20 to 19>

    # Set the checker child process priority
    \fBchecker_priority \fR<-20 to 19>

    # Set the BFD child process priority
    \fBbfd_priority \fR<-20 to 19>

    # Set the vrrp child process non swappable
    \fBvrrp_no_swap\fR

    # Set the checker child process non swappable
    \fBchecker_no_swap\fR

    # Set the BFD child process non swappable
    \fBbfd_no_swap\fR

    # Set the vrrp child process to use real-time scheduling
    # at the specified priority
    \fBvrrp_rt_priority \fR<1..99>

    # Set the checker child process to use real-time scheduling
    # at the specified priority
    \fBchecker_rt_priority \fR<1..99>

    # Set the BFD child process to use real-time scheduling
    # at the specified  priority
    \fBbfd_rt_priority \fR<1..99>

    # Set the limit on CPU time between blocking system calls,
    # in microseconds
    # (default: 1000)
    \fBvrrp_rlimit_rtime \fR>=1
    \fBchecker_rlimit_rtime \fR>=1
    \fBbfd_rlimit_rtime \fR>=1

    # If Keepalived has been build with SNMP support, the following
    # keywords are available.
    # Note: Keepalived, checker and RFC support can be individually
    # enabled/disabled
    # --
    # Specify socket to use for connecting to SNMP master agent
    # (see source module keepalived/vrrp/vrrp_snmp.c for more details)
    # (default: unix:/var/agentx/master)
    \fBsnmp_socket \fRudp:1.2.3.4:705

    # enable SNMP handling of vrrp element of KEEPALIVED MIB
    \fBenable_snmp_vrrp\fR

    # enable SNMP handling of checker element of KEEPALIVED MIB
    \fBenable_snmp_checker\fR

    # enable SNMP handling of RFC2787 and RFC6527 VRRP MIBs
    \fBenable_snmp_rfc\fR

    # enable SNMP handling of RFC2787 VRRP MIB
    \fBenable_snmp_rfcv2\fR

    # enable SNMP handling of RFC6527 VRRP MIB
    \fBenable_snmp_rfcv3\fR

    # enable SNMP traps
    \fBenable_traps\fR

    # If Keepalived has been build with DBus support, the following
    # keywords are available.
    # --
    # Enable the DBus interface
    \fBenable_dbus\fR

    # Name of DBus service
    # Useful if you want to run multiple keepalived processes with DBus enabled
    # (default: org.keepalived.Vrrp1)
    \fBdbus_service_name \fRSERVICE_NAME

    # Specify the default username/groupname to run scripts under.
    # If this option is not specified, the user defaults to keepalived_script
    # if that user exists, otherwise root.
    # If groupname is not specified, it defaults to the user's group.
    \fBscript_user \fRusername [groupname]

    # Don't run scripts configured to be run as root if any part of the path
    # is writable by a non-root user.
    \fBenable_script_security\fR

    # Rather than using notify scripts, specifying a fifo allows more
    # efficient processing of notify events, and guarantees that they
    # will be delivered in the correct sequence.
    # NOTE: the FIFO names must all be different
    # --
    # FIFO to write notify events to
    # See vrrp_notify_fifo and lvs_notify_fifo for format of output
    # For further details, see the description under vrrp_sync_group see
    # doc/samples/sample_notify_fifo.sh for sample usage.
    \fBnotify_fifo \fRFIFO_NAME

    # script to be run by keepalived to process notify events
    # The FIFO name will be passed to the script as the last parameter
    \fBnotify_fifo_script \fRSTRING|QUOTED_STRING [username [groupname]]

    # FIFO to write vrrp notify events to.
    # The string written will be a line of the form: INSTANCE "VI_1" MASTER 100
    # and will be terminated with a new line character.
    # For further details of the output, see the description under vrrp_sync_group
    # and doc/samples/sample_notify_fifo.sh for sample usage.
    \fBvrrp_notify_fifo \fRFIFO_NAME

    # script to be run by keepalived to process vrrp notify events
    # The FIFO name will be passed to the script as the last parameter
    \fBvrrp_notify_fifo_script \fRSTRING|QUOTED_STRING [username [groupname]]

    # FIFO to write notify healthchecker events to
    # The string written will be a line of the form:
    # VS [192.168.201.15]:tcp:80 {UP|DOWN}
    # RS [1.2.3.4]:tcp:80 [192.168.201.15]:tcp:80 {UP|DOWN}
    # and will be terminated with a new line character.
    \fBlvs_notify_fifo \fRFIFO_NAME

    # script to be run by keepalived to process healthchecher notify events
    # The FIFO name will be passed to the script as the last parameter
    \fBlvs_notify_fifo_script \fRSTRING|QUOTED_STRING [username [groupname]]

    # Allow configuration to include interfaces that don't exist at startup.
    # This allows keepalived to work with interfaces that may be deleted and restored
    #   and also allows virtual and static routes and rules on VMAC interfaces.
    \fBdynamic_interfaces\fR

    # The following options are only needed for large configurations, where either
    # keepalived creates a large number of interface, or the system has a large
    # number of interface. These options only need using if
    # "Netlink: Receive buffer overrun" messages are seen in the system logs.
    # If the buffer size needed exceeds the value in /proc/sys/net/core/rmem_max
    #  the corresponding force option will need to be set.
    # --
    # Set netlink receive buffer size. This is useful for
    # very large configurations where a large number of interfaces exist, and
    # the initial read of the interfaces on the system causes a netlink buffer
    # overrun.
    \fBvrrp_netlink_cmd_rcv_bufs \fRBYTES
    \fBvrrp_netlink_cmd_rcv_bufs_force \fR<BOOL>
    \fBvrrp_netlink_monitor_rcv_bufs \fRBYTES
    \fBvrrp_netlink_monitor_rcv_bufs_force \fR<BOOL>

    # The vrrp netlink command and monitor socket and the checker command
    # and monitor socket buffer sizes can be independently set.
    # The force flag means to use SO_RCVBUFFORCE, so that the buffer size
    # can exceed /proc/sys/net/core/rmem_max.
    \fBlvs_netlink_cmd_rcv_bufs \fRBYTES
    \fBlvs_netlink_cmd_rcv_bufs_force \fR<BOOL>
    \fBlvs_netlink_monitor_rcv_bufs \fRBYTES
    \fBlvs_netlink_monitor_rcv_bufs_force \fR<BOOL>

    # When a socket is opened, the kernel configures the max rx buffer size for
    # the socket to /proc/sys/net/core/rmem_default. On some systems this can be
    # very large, and even generally this can be much larger than necessary.
    # This isn't a problem so long as keepalived is reading all queued data from
    # it's sockets, but if rmem_default was set sufficiently large, and if for
    # some reason keepalived stopped reading, it could consume all system memory.
    # The vrrp_rx_bufs_policy allows configuring of the rx bufs size when the
    # sockets are opened. If the policy is MTU, the rx buf size is configured
    # to the total of interface's MTU * vrrp_rx_bufs_multiplier for each vrrp
    # instance using the socket. Likewise, if the policy is ADVERT, then it is
    # the total of each vrrp instances advert packet size * multiplier.
    # (default: use system default)
    \fBvrrp_rx_bufs_policy \fR[MTU|ADVERT|NUMBER]
    
    # (default: 3)
    \fBvrrp_rx_bufs_multiplier \fRNUMBER
 
    # Send notifies at startup for real servers that are starting up
    \fBrs_init_notifies\fR

    # Don't send an email every time a real server checker changes state;
    # only send email when a real server is added or removed
    \fBno_checker_emails\fR
}
.fi
.SH Static track groups
.PP
Static track groups are used to allow vrrp instances to track static addresses
routes and rules. If a static address/route/rule specifies a track group, then
if the address/route/rule is deleted and cannot be restored, the vrrp instance
will transition to fault state.
.PP
The syntax for a track group is:
.nf
    \fBtrack_group \fRGROUP1 {
        \fBgroup \fR{
            VI_1
            VI_2
        }
    }
.fi
.SH Static routes/addresses/rules
.PP
Keepalived can configure static addresses, routes, and rules. These addresses are
\fBNOT\fR
moved by vrrpd, they stay on the machine.
If you already have IPs and routes on your machines and
your machines can ping each other, you don't need this section.
The syntax for rules and routes is that same as for ip rule add/ip route add
(except shorted option names aren't supported due to ambiguities).
The track_group specification refers to a named track_group which lists
the vrrp instances which will track the address, i.e. if the address is
deleted the vrrp instances will transition to backup.

NOTE: since rules without preferences can be added in different orders
due to vrrp instances transitioning from master to backup etc, rules need
to have a preference. If a preference is not specified, keepalived will
assign one, but it will probably not be what you want.
.PP
The syntax is the same for virtual addresses and virtual routes. If no dev element
is specified, it defaults to default_interface (default eth0).
Note: the broadcast address may be specified as '-' or '+' to clear or set the host
bits of the address.
.PP
For routes, use "default" or "default6" to specify the default IPv4 or IPv6 route.
.PP
.nf
    \fBstatic_ipaddress \fR{
        <IPADDR>[/<MASK>] [brd <IPADDR>] [dev <STRING>] [scope <SCOPE>]
                          [label <LABEL>] [peer <IPADDR>] [home]
                          [-nodad] [mngtmpaddr] [noprefixroute]
                          [autojoin] [track_group GROUP]
        192.168.1.1/24 dev eth0 scope global
        ...
    }
.fi
.PP
.nf
    \fBstatic_routes \fR{
        192.168.2.0/24 via 192.168.1.100 dev eth0 track_group GROUP1

        192.168.100.0/24 table 6909 nexthop via 192.168.101.1 dev wlan0
                         onlink weight 1 nexthop via 192.168.101.2
                         dev wlan0 onlink weight 2

        192.168.200.0/24 dev p33p1.2 table 6909 tos 0x04 protocol bird
                         scope link priority 12 mtu 1000 hoplimit 100
                         advmss 101 rtt 102 rttvar 103 reordering 104
                         window 105 cwnd 106 ssthresh lock 107 realms
                         PQA/0x14 rto_min 108 initcwnd 109 initrwnd 110
                         features ecn

        2001:470:69e9:1:2::4 dev p33p1.2 table 6909 tos 0x04 protocol
                             bird scope link priority 12 mtu 1000
                             hoplimit 100 advmss 101 rtt 102 rttvar 103
                             reordering 104 window 105 cwnd 106 ssthresh
                             lock 107 rto_min 108 initcwnd 109
                             initrwnd 110 features ecn fastopen_no_cookie 1
        ...
    }
.fi
.PP
.nf
    \fBstatic_rules \fR{
        from 192.168.2.0/24 table 1 track_group GROUP1

        to 192.168.2.0/24 table 1

        from 192.168.28.0/24 to 192.168.29.0/26 table small iif p33p1
                             oif wlan0 tos 22 fwmark 24/12
                             preference 39 realms 30/20 goto 40

        to 1:2:3:4:5:6:7:0/112 from 7:6:5:4:3:2::/96 table 6908
                               uidrange 10000-19999

        to 1:2:3:4:6:6:7:0/112 from 8:6:5:4:3:2::/96 l3mdev protocol 12
                               ip_proto UDP sport 10-20 dport 20-30
        ...
    }
.fi
.PP
.SH BFD CONFIGURATION
.PP
This is an implementation of RFC5880 (Bidirectional forwarding detection),
and this can be configured to work between 2 keepalived instances, but using
unweighted track_bfds between a master/backup pair of VRRP instances means that
the VRRP instance will only be able to come up if both VRRP instance are running,
which somewhat defeats the purpose of VRRP.
.PP
This imlpementation has been tested with OpenBFDD (available at
https://github.com/dyninc/OpenBFDD).
.PP
.nf
The syntax for bfd instance is :

\fBbfd_instance \fR<STRING> {
    # BFD Neighbor IP (synonym neighbour_ip)
    \fBneighbor_ip \fR<IP ADDRESS>

    # Source IP to use (optional)
    \fBsource_ip \fR<IP ADDRESS>

    # Required min RX interval, in ms
    # (default is 10 ms)
    \fBmix_rx \fR<INTEGER>

    # Desired min TX interval, in ms
    # (default is 10 ms)
    \fBmin_tx \fR<INTEGER>

    # Desired idle TX interval, in ms
    # (default is 1000 ms)
    \fBidle_tx \fR<INTEGER>

    # Number of missed packets after
    # which the session is declared down
    # (default is 5)
    \fBmultiplier \fR<INTEGER>

    # Operate in passive mode (default is active)
    \fBpassive\fR

    # outgoing IPv4 ttl to use (default 255)
    \fBttl \fR<INTEGER>

    # outgoing IPv6 hoplimit to use (default 64)
    \fBhoplimit \fR<INTEGER>

    # maximum reduction of ttl/hoplimit
    #  in received packet (default 0)
    #  (255 disables hop count checking)
    \fBmax_hops \fR<INTEGER>

    # Default tracking weight
    \fBweight\fR
}
.fi
.PP
.SH VRRPD CONFIGURATION
contains subblocks of
\fBVRRP script(s),
VRRP synchronization group(s),
VRRP gratuitous ARP and unsolicited neighbour advert delay group(s)\fR
and
\fBVRRP instance(s)\fR
.PP
.SH VRRP script(s)
.PP
The script will be executed periodically, every <interval> seconds. Its exit
code will be recorded for all VRRP instances which monitor it.
Note that the script will only be executed if at least one VRRP instance
monitors it.

The default weight equals 0, which means that any VRRP instance monitoring
the script will transition to the fault state after <fall> consecutive failures
of the script. After that, <rise> consecutive successes will cause VRRP instances to
leave the fault state, unless they are also in the fault state due to other scripts
or interfaces that they are tracking.

A positive weight means that <rise> successes will add <weight> to the priority of all
VRRP instances which monitor it. On the opposite, a negative weight will be subtracted
from the initial priority in case of <fall> failures.
.PP
.nf
The syntax for the vrrp script is:

# Adds a script to be executed periodically. Its exit code will be
# recorded for all VRRP instances and sync groups which are monitoring it.
\fBvrrp_script \fR<SCRIPT_NAME> {
    # path of the script to execute
    \fBscript \fR<STRING>|<QUOTED-STRING>

    # seconds between script invocations, (default: 1 second)
    \fBinterval \fR<INTEGER>

    # seconds after which script is considered to have failed
    \fBtimeout \fR<INTEGER>

    # adjust priority by this weight, (default: 0)
    \fBweight \fR<INTEGER:-253..253>

    # required number of successes for OK transition
    \fBrise \fR<INTEGER>

    # required number of successes for KO transition
    \fBfall \fR<INTEGER>

    # user/group names to run script under.
    #  group default to group of user
    \fBuser \fRUSERNAME [GROUPNAME]

    # assume script initially is in failed state
    \fBinit_fail\fR
}
.fi
.PP
.SH VRRP track files
.PP
Adds a file to be monitored. The script will be read whenever it is
modified. The value in the file will be recorded for all VRRP instances
and sync groups which monitor it.
Note that the file will only be read if at least one VRRP instance
or sync group monitors it.

A value will be read as a number in text from the file.  If the weight
configured against the track_file is 0, a non-zero value in the file will
be treated as a failure status, and a zero value will be treaded as
an OK status, otherwise the value will be  multiplied by the weight configured
in the track_file statement. If the result is less than -253 any VRRP
instance or sync group monitoring the script will transition to the fault state
(the weight can be 254 to allow for a negative value being read from the file).

If the vrrp instance or sync group is not the address owner and the result is between
-253 and 253, the result will be added to the initial priority of the VRRP instance
(a negative value will reduce the priority), although the effective priority will
be limited to the range [1,254].

If a vrrp instance using a track_file is a member of a sync group, unless
sync_group_tracking_weight is set on the group weight 0 must be set.
Likewise, if the vrrp instance is the address owner, weight 0 must also be set.
.PP
.nf
The syntax for vrrp track file is :

\fBvrrp_track_file \fR<STRING> {    # VRRP track file declaration
    # file to track (weight defaults to 1)
    \fBfile \fR<QUOTED_STRING>

    # optional default weight
    \fBweight \fR<-254..254>

    # create the file and/or initialise the value
    # This causes VALUE (default 0) to be written to
    # the specified file at startup if the file doesn't
    # exist, unless overwrite is specified in which case
    # any existing file contents will be overwritten with
    # the specified value.
    \fBinit_file \fR[VALUE] [overwrite]
}
.fi
.SH VRRP synchronization group(s)
.PP
VRRP Sync Group is an extension to VRRP protocol. The main goal is to define a bundle
of VRRP instance to get synchronized together so that transition of one instance will
be reflected to others group members.
.sp
In addition there is an enhanced notify feature for fine state transition catching.
.sp
You can also define multiple track policy in order to force state transition according
to a third party event such as interface, scripts, file, BFD.
.sp
\fBImportant\fR: for a SYNC group to run reliably, it is vital that all instances in
the group are MASTER or that they are all either BACKUP or FAULT. A
situation with half instances having higher priority on machine A
half others with higher priority on machine B will lead to constant
re-elections. For this reason, when instances are grouped, any
track scripts/files configured against member VRRP instances will have
their tracking weights automatically set to zero, in order to avoid
inconsistent priorities across instances.
.PP
.nf
The syntax for vrrp_sync_group is :

\fBvrrp_sync_group \fR<STRING> {
    \fBgroup \fR{
        # name of the vrrp_instance (see below)
        # Set of VRRP_Instance string
        <STRING>
        <STRING>
        ...
    }

    # Synchronization group tracking interface, script, file & bfd will
    # update the status/priority of all VRRP instances which are members
    # of the sync group.
    \fBtrack_interface \fR{
        eth0
        eth1
        eth2 weight <-253..253>
        ...
    }

    # add a tracking script to the sync group (<SCRIPT_NAME> is the name
    # of the vrrp_script entry) go to FAULT state if any of these go down
    # if unweighted.
    \fBtrack_script \fR{
        <SCRIPT_NAME>
        <SCRIPT_NAME> weight <-253..253>
    }

    # Files whose state we monitor, value is added to effective priority.
    # <STRING> is the name of a vrrp_status_file
    # weight defaults to weight configured in vrrp_track_file
    \fBtrack_file \fR{
        <STRING>
        <STRING> weight <-254..254>
        ...
    }

    # BFD instances we monitor, value is added to effective priority.
    # <STRING> is the name of a BFD instance
    \fBtrack_bfd \fR{
        <STRING>
        <STRING>
        <STRING> weight <INTEGER: -253..253>
        ...
    }

    # notify scripts and alerts are optional
    #
    # filenames of scripts to run on transitions can be unquoted (if
    # just filename) or quoted (if it has parameters)
    # The username and groupname specify the user and group
    # under which the scripts should be run. If username is
    # specified, the group defaults to the group of the user.
    # If username is not specified, they default to the
    # global script_user and script_group to MASTER transition
    \fBnotify_master \fR/path/to_master.sh [username [groupname]]

    # to BACKUP transition
    \fBnotify_backup \fR/path/to_backup.sh [username [groupname]]

    # FAULT transition
    \fBnotify_fault \fR"/path/fault.sh VG_1" [username [groupname]]

    # executed when stopping vrrp
    \fBnotify_stop \fR<STRING>|<QUOTED-STRING> [username [groupname]]

    # for ANY state transition.
    # "notify" script is called AFTER the notify_* script(s) and
    # is executed with 4 additional arguments after the configured
    # arguments provided by Keepalived:
    #   $(n-3) = "GROUP"|"INSTANCE"
    #   $(n-2) = name of the group or instance
    #   $(n-1) = target state of transition (stop only applies to instances)
    #            ("MASTER"|"BACKUP"|"FAULT"|"STOP")
    #   $(n)   = priority value
    #   $(n-3) and $(n-1) are ALWAYS sent in uppercase, and the possible
    #
    # strings sent are the same ones listed above
    #   ("GROUP"/"INSTANCE", "MASTER"/"BACKUP"/"FAULT"/"STOP")
    # (note: STOP is only applicable to instances)
    \fBnotify \fR<STRING>|<QUOTED-STRING> [username [groupname]]

    # The notify fifo output is the same as the last 4 parameters for the "notify"
    # script, with the addition of "MASTER_RX_LOWER_PRI" instead of state for an
    # instance. This is used if a master needs to set some external state, such as
    # setting a secondary IP address when using Amazon AWS; if another keepalived
    # has transitioned to master due to a communications break, the lower priority
    # instance will have taken over the secondary IP address, and the proper master
    # needs to be able to restore it.

    # Send email notification during state transition,
    # using addresses in global_defs above (default no,
    # unless global smtp_alert/smtp_alert_vrrp set)
    \fBsmtp_alert \fR<BOOL>

    # DEPRECATED. Use track_interface, track_script and
    # track_file on vrrp_sync_groups instead.
    \fBglobal_tracking\fR

    # allow sync groups to use differing weights.
    # This probably WON'T WORK, but is a replacement for
    # global_tracking in case different weights were used
    # across different vrrp instances in the same sync group.
    \fBsync_group_tracking_weight\fR
}
.fi
.SH VRRP gratuitous ARP and unsolicited neighbour advert delay group(s)
.PP
specifies the setting of delays between sending gratuitous ARPs
and unsolicited neighbour advertisements. This is intended for when an
upstream switch is unable to handle being flooded with ARPs/NAs.

Use interface when the limits apply on the single physical interface.
Use interfaces when a group of interfaces are linked to the same switch
and the limits apply to the switch as a whole.

\fBNote\fR: Only one of interface or interfaces should be used per block.

If the global vrrp_garp_interval and/or vrrp_gna_interval are set, any
interfaces that aren't specified in a garp_group will inherit the global
settings.
.PP
.nf
The syntax for garp_group is :

\fBgarp_group \fR{
    # Sets the interval between Gratuitous ARP (in seconds, resolution microseconds)
    \fBgarp_interval \fR<DECIMAL>

    # Sets the default interval between unsolicited NA (in seconds, resolution microseconds)
    \fBgna_interval \fR<DECIMAL>

    # The physical interface to which the intervals apply
    \fBinterface \fR<STRING>

    # A list of interfaces accross which the delays are aggregated.
    \fBinterfaces \fR{
        <STRING>
        <STRING>
        ...
    }
}
.fi
.SH VRRP instance(s)
.PP
A VRRP Instance is the VRRP protocol key feature. It defines and configures
VRRP behaviour to run on a specific interface. Each VRRP Instances are related
to a uniq interface.
.PP
.nf
The syntax for garp_group is :

\fBvrrp_instance \fR<STRING> {
    # Initial state, MASTER|BACKUP
    # As soon as the other machine(s) come up,
    # an election will be held and the machine
    # with the highest priority will become MASTER.
    # So the entry here doesn't matter a whole lot.
    \fBstate \fRMASTER

    # interface for inside_network, bound by vrrp
    \fBinterface \fReth0

    # Use VRRP Virtual MAC.
    # \fBNOTE\fR: If sysctl net.ipv4.conf.all.rp_filter is set,
    # and this vrrp_instance is an IPv4 instance, using
    # this option will cause the individual interfaces to be
    # updated to the greater of their current setting, and
    # all.rp_filter, as will default.rp_filter, and all.rp_filter
    # will be set to 0.
    # The original settings are restored on termination.
    \fBuse_vmac \fR[<VMAC_INTERFACE>]

    # Send/Recv VRRP messages from base interface instead of
    # VMAC interface
    \fBvmac_xmit_base\fR

    # force instance to use IPv6 (this option is deprecated since
    # the virtual ip addresses determine whether IPv4 or IPv6 is used).
    \fBnative_ipv6\fR

    # Ignore VRRP interface faults (default unset)
    \fBdont_track_primary\fR

    # optional, monitor these as well.
    # go to FAULT state if any of these go down if unweighted.
    # When a weight is specified in track_interface, instead of setting the vrrp
    # instance to the FAULT state in case of failure, its priority will be
    # increased by the weight when the interface is up (for positive weights),
    # or decreased by the weight's absolute value when the interface is down
    # (for negative weights). The weight must be comprised between -254 and +254
    # inclusive. 0 is the default behaviour which means that a failure implies a
    # FAULT state. The common practice is to use positive weights to count a
    # limited number of good services so that the server with the highest count
    # becomes master. Negative weights are better to count unexpected failures
    # among a high number of interfaces, as it will not saturate even with high
    # number of interfaces.
    \fBtrack_interface \fR{
        eth0
        eth1
        eth2 weight <-253..253>
         ...
    }

    # add a tracking script to the interface
    # (<SCRIPT_NAME> is the name of the vrrp_track_script entry)
    # The same principle as track_interface can be applied to track_script entries,
    # except that an unspecified weight means that the default weight declared in
    # the script will be used (which itself defaults to 0).
    \fBtrack_script \fR{
        <SCRIPT_NAME>
        <SCRIPT_NAME> weight <-253..253>
    }

    # Files whose state we monitor, value is added to effective priority.
    # <STRING> is the name of a vrrp_track_file
    \fBtrack_file \fR{
        <STRING>
        <STRING>
        <STRING> weight <-254..254>
        ...
    }

    # BFD instances we monitor, value is added to effective priority.
    # <STRING> is the name of a BFD instance
    \fBtrack_bfd \fR{
        <STRING>
        <STRING>
        <STRING> weight <INTEGER: -253..253>
        ...
    }

    # default IP for binding vrrpd is the primary IP
    # on interface. If you want to hide the location of vrrpd,
    # use this IP as src_addr for multicast or unicast vrrp
    # packets. (since it's multicast, vrrpd will get the reply
    # packet no matter what src_addr is used).
    # optional
    \fBmcast_src_ip \fR<IPADDR>
    \fBunicast_src_ip \fR<IPADDR>

    # if the configured src_ip doesn't exist or is removed put the
    # instance into fault state
    \fBtrack_src_ip\fR

    # VRRP version to run on interface
    #  default is global parameter vrrp_version.
    \fBversion \fR<2 or 3>

    # Do not send VRRP adverts over a VRRP multicast group.
    # Instead it sends adverts to the following list of
    # ip addresses using unicast. It can be cool to use
    # the VRRP FSM and features in a networking
    # environment where multicast is not supported!
    # IP addresses specified can be IPv4 as well as IPv6.
    \fBunicast_peer \fR{
        <IPADDR>
        ...
    }

    # The checksum calculation when using VRRPv3 changed after v1.3.6.
    #  Setting this flag forces the old checksum algorithm to be used
    #  to maintain backward compatibility, although keepalived will
    #  attempt to maintain compatibility anyway if it sees an old
    #  version checksum. Sepcifying never will turn off auto detection
    #  of old checksums. [This option may not be enabled - check output
    #  of `keepalived -v` for OLD_CHKSUM_COMPAT.]
    \fBold_unicast_checksum \fR[never]

    # interface specific settings, same as global parameters.
    # default to global parameters
    \fBgarp_master_delay \fR10
    \fBgarp_master_repeat \fR1
    \fBgarp_lower_prio_delay \fR10
    \fBgarp_lower_prio_repeat \fR1
    \fBgarp_master_refresh \fR60
    \fBgarp_master_refresh_repeat \fR2
    \fBgarp_interval \fR100
    \fBgna_interval \fR100

    # If a lower priority advert is received, don't send another advert.
    # This causes adherence to the RFCs (defaults to global
    # vrrp_lower_priority_dont_send_advert).
    \fBlower_prio_no_advert \fR[<BOOL>]

    # If we are master and receive a higher priority advert, send an advert
    # (which will be lower priority than the other master), before we transition
    # to backup. This means that if the other master has garp_lower_prio_repeat
    # set, it will resend garp messages. This is to get around the problem of
    # their having been two simultaneous masters, and the last GARP
    # messages seen were from us.
    \fBhigher_prio_send_advert \fR[<BOOL>]

    # arbitrary unique number from 0 to 255
    # used to differentiate multiple instances of vrrpd
    # running on the same NIC (and hence same socket).
    \fBvirtual_router_id \fR51

    # for electing MASTER, highest priority wins.
    # to be MASTER, make this 50 more than on other machines.
    \fBpriority \fR100

    # VRRP Advert interval in seconds (e.g. 0.92) (use default)
    \fBadvert_int \fR1

    # Note: authentication was removed from the VRRPv2 specification by
    # RFC3768 in 2004.
    #   Use of this option is non-compliant and can cause problems; avoid
    #   using if possible, except when using unicast, where it can be helpful.
    \fBauthentication \fR{
        # PASS||AH
        # PASS - Simple password (suggested)
        # AH - IPSEC (not recommended))
        \fBauth_type \fRPASS

        # Password for accessing vrrpd.
        # should be the same on all machines.
        # Only the first eight (8) characters are used.
        \fBauth_pass \fR1234
    }

    # addresses add|del on change to MASTER, to BACKUP.
    # With the same entries on other machines,
    # the opposite transition will be occurring.
    # For virutal_ipaddress, virtual_ipaddress_excluded,
    #   virtual_routes and virtual_rules most of the options
    #   match the options of the command ip address/route/rule add.
    #   The track_group option only applies to static addresses/routes/rules.
    #   no_track is specific to keepalived and means that the
    #   vrrp_instance will not transition out of master state
    #   if the address/route/rule is deleted and the address/route/rule
    #   will not be reinstated until the vrrp instance next transitions
    #   to master.
    # <LABEL>: is optional and creates a name for the alias.
               For compatibility with "ifconfig", it should
               be of the form <realdev>:<anytext>, for example
               eth0:1 for an alias on eth0.
    # <SCOPE>: ("site"|"link"|"host"|"nowhere"|"global")
    \fBvirtual_ipaddress \fR{
        <IPADDR>[/<MASK>] [brd <IPADDR>] [dev <STRING>] [scope <SCOPE>]
                          [label <LABEL>] [peer <IPADDR>] [home]
                          [-nodad] [mngtmpaddr] [noprefixroute]
                          [autojoin] [no_track]
        192.168.200.17/24 dev eth1
        192.168.200.18/24 dev eth2 label eth2:1
    }

    # VRRP IP excluded from VRRP optional.
    # For cases with large numbers (eg 200) of IPs
    # on the same interface. To decrease the number
    # of addresses sent in adverts, you can exclude
    # most IPs from adverts.
    # The IPs are add|del as for virtual_ipaddress.
    # Can also be used if you want to be able to add
    # a mixture of IPv4 and IPv6 addresses, since all
    # addresses in virtual_ipaddress must be of the
    # same family.
    \fBvirtual_ipaddress_excluded \fR{
        <IPADDR>[/<MASK>] [brd <IPADDR>] [dev <STRING>] [scope <SCOPE>]
                          [label <LABEL>] [peer <IPADDR>] [home]
                          [-nodad] [mngtmpaddr] [noprefixroute]
                          [autojoin] [no_track]
        <IPADDR>[/<MASK>] ...
        ...
    }

    # Set the promote_secondaries flag on the interface to stop other
    # addresses in the same CIDR being removed when 1 of them is removed
    # For example if 10.1.1.2/24 and 10.1.1.3/24 are both configured on an
    # interface, and one is removed, unless promote_secondaries is set on
    # the interface the other address will also be removed.
    prompte_secondaries

    # routes add|del when changing to MASTER, to BACKUP.
    # See static_routes for more details
    \fBvirtual_routes \fR{
        # src <IPADDR> [to] <IPADDR>/<MASK> via|gw <IPADDR>
        #   [or <IPADDR>] dev <STRING> scope <SCOPE> table <TABLE>
        src 192.168.100.1 to 192.168.109.0/24 via 192.168.200.254 dev eth1
        192.168.110.0/24 via 192.168.200.254 dev eth1
        192.168.111.0/24 dev eth2 no_track
        192.168.112.0/24 via 192.168.100.254
        192.168.113.0/24 via 192.168.200.254 or 192.168.100.254 dev eth1
        blackhole 192.168.114.0/24
        0.0.0.0/0 gw 192.168.0.1 table 100  # To set a default gateway into table 100.
    }

    # rules add|del when changing to MASTER, to BACKUP
    # See static_rules for more details
    \fBvirtual_rules \fR{
        from 192.168.2.0/24 table 1
        to 192.168.2.0/24 table 1 no_track
    }

    # VRRPv3 has an Accept Mode to allow the virtual router when not the
    # address owner to receive packets addressed to a VIP. This is the default
    # setting unless strict mode is set. As an extension, this also works for
    # VRRPv2 (RFC 3768 doesn't define an accept mode).
    # --
    # Accept packets to non address-owner
    \fBaccept\fR

    # Drop packets to non address-owner.
    \fBno_accept\fR

    # VRRP will normally preempt a lower priority machine when a higher priority
    # machine comes online.  "nopreempt" allows the lower priority machine to
    # maintain the master role, even when a higher priority machine comes back
    # online.
    # NOTE: For this to work, the initial state of this
    # entry must be BACKUP.
    # --
    \fBnopreempt\fR

    # for backwards compatibility
    \fBpreempt\fR

    # See description of global vrrp_skip_check_adv_addr, which
    # sets the default value. Defaults to vrrp_skip_check_adv_addr
    \fBskip_check_adv_addr \fR[on|off|true|false|yes|no]

    # See description of global vrrp_strict
    # If vrrp_strict is not specified, it takes the value of vrrp_strict
    # If strict_mode without a parameter is specified, it defaults to on
    \fBstrict_mode \fR[on|off|true|false|yes|no]

    # Seconds after startup or seeing a lower priority master until preemption
    # (if not disabled by "nopreempt").
    # Range: 0 (default) to 1000 (e.g. 4.12)
    # NOTE: For this to work, the initial state of this
    # entry must be BACKUP.
    \fBpreempt_delay \fR300    # waits 5 minutes

    # Debug level, not implemented yet.
    # LEVEL is a number in the range 0 to 4
    \fBdebug \fR<LEVEL>

    # notify scripts, alert as above
    \fBnotify_master \fR<STRING>|<QUOTED-STRING> [username [groupname]]
    \fBnotify_backup \fR<STRING>|<QUOTED-STRING> [username [groupname]]
    \fBnotify_fault \fR<STRING>|<QUOTED-STRING> [username [groupname]]
    # executed when stopping vrrp
    \fBnotify_stop \fR<STRING>|<QUOTED-STRING> [username [groupname]]
    \fBnotify \fR<STRING>|<QUOTED-STRING> [username [groupname]]

    # The notify_master_rx_lower_pri script is executed if a master
    #  receives an advert with priority lower than the master's advert.
    \fBnotify_master_rx_lower_pri \fR<STRING>|<QUOTED-STRING> [username [groupname]]

    # Send SMTP alerts
    \fBsmtp_alert \fR<BOOL>

    # Set socket receive buffer size (see global_defs
    # vrrp_rx_bufs_policy for explanation)
    \fBkernel_rx_buf_size\fR
}
.fi
.SH LVS CONFIGURATION
contains subblocks of
\fBVirtual server group(s)\fR
and
\fBVirtual server(s)\fR
.PP
The subblocks contain arguments for configuring Linux IPVS (LVS) feature.
Knowledge of
.I ipvsadm(8)
will be helpful here. Configuring LVS is achieved by defining virtual server group,
virtual server and optionally SSL configuration. Every virtual server define a set
of real server, you can attach healthcheckers to each real server. Keepalived will
then lead LVS operation by dynamically maintaining topology.
.PP
\fBNote:\fR
Where an option can be configured for a virtual server, real server,
and possibly checker, the virtual server setting is the default for real servers,
and the real server setting is the default for checkers.
.PP
\fBNote:\fR
Tunnelled real/sorry servers can differ from the address family of
the virtual server and non tunnelled real/sorry servers, which all have to be the
same. If a virtual server uses a fwmark, and all the real/sorry servers are
tunnelled, the address family of the virtual server will be the same as the
address family of the real/sorry servers if they are all the same, otherwise
it will default to IPv4 (use ip_family inet6 to override this).
.PP
.SH Virtual server group(s)
.PP
This feature offers a way to simplify your configuration by factorizing virtual server
definitions. If you need to define a bunch of virtual server with exactly the same
real server topology then this feature will make your configuration much more readable
and will optimize healthchecking task by only spawning one healthchecking where
multiple virtual server declaration will spawn a dedicated healthchecker for every
real server which will waste system ressources.
.PP
.nf
The syntax for virtual_server_group is :

# to belong to multiple virtual services
# and to only be health checked once.
# Only for very large LVSs.
\fBvirtual_server_group \fR<STRING> {
    # Virtual IP Address and Port
    <IPADDR> <PORT>
    <IPADDR> <PORT>
    ...
    # <IPADDR RANGE> has the form
    # XXX.YYY.ZZZ.WWW-VVV eg 192.168.200.1-10
    # range includes both .1 and .10 address
    <IPADDR RANGE> <PORT># VIP range VPORT
    <IPADDR RANGE> <PORT>
    ...
    # Firewall Mark (fwmark)
    \fBfwmark \fR<INTEGER>
    \fBfwmark \fR<INTEGER>
    ...
}
.fi
.SH Virtual server(s)
.PP
A virtual_server can be a declaration of one of
\fB<IPADDR> <PORT>\fR
,
\fBfwmark <INTEGER>\fR
or
\fBgroup <STRING>\fR
.PP
.nf
The syntax for virtual_server is :

\fBvirtual_server \fR<IPADDR> <PORT>  |
\fBvirtual_server fwmark \fR<INTEGER> |
\fBvirtual_server group \fR<STRING> {
    # delay timer for checker polling
    \fBdelay_loop \fR<INTEGER>

    # LVS scheduler
    \fBlvs_sched \fRrr|wrr|lc|wlc|lblc|sh|mh|dh|fo|ovf|lblcr|sed|nq

    # Enable hashed entry
    \fBhashed\fR
    # Enable flag-1 for scheduler (-b flag-1 in ipvsadm)
    \fBflag-1\fR
    # Enable flag-2 for scheduler (-b flag-2 in ipvsadm)
    \fBflag-2\fR
    # Enable flag-3 for scheduler (-b flag-3 in ipvsadm)
    \fBflag-3\fR
    # Enable sh-port for sh scheduler (-b sh-port in ipvsadm)
    \fBsh-port\fR
    # Enable sh-fallback for sh scheduler  (-b sh-fallback in ipvsadm)
    \fBsh-fallback\fR
    # Enable mh-port for mh scheduler (-b mh-port in ipvsadm)
    \fBmh-port\fR
    # Enable mh-fallback for mh scheduler  (-b mh-fallback in ipvsadm)
    \fBmh-fallback\fR
    # Enable One-Packet-Scheduling for UDP (-O in ipvsadm)
    \fBops\fR

    # Default LVS forwarding method
    \fBlvs_method \fRNAT|DR|TUN
    # LVS persistence engine name
    \fBpersistence_engine \fR<STRING>
    # LVS persistence timeout in seconds, default 6 minutes
    \fBpersistence_timeout \fR[<INTEGER>]
    # LVS granularity mask (-M in ipvsadm)
    \fBpersistence_granularity \fR<NETMASK>
    # L4 protocol
    \fBprotocol \fRTCP|UDP|SCTP
    # If VS IP address is not set,
    # suspend healthchecker's activity
    \fBha_suspend\fR

    # Send email notification during quorum up/down transition,
    # using addresses in global_defs above (default no,
    # unless global smtp_alert/smtp_alert_checker set)
    \fBsmtp_alert \fR<BOOL>

    # Default VirtualHost string for HTTP_GET or SSL_GET
    # eg virtualhost www.firewall.loc
    # Overridden by virtualhost config of real server or checker
    \fBvirtualhost \fR<STRING>

    # On daemon startup assume that all RSs are down
    # and healthchecks failed. This helps to prevent
    # false positives on startup. Alpha mode is
    # disabled by default.
    \fBalpha\fR

    # On daemon shutdown consider quorum and RS
    # down notifiers for execution, where appropriate.
    # Omega mode is disabled by default.
    \fBomega\fR

    # Minimum total weight of all live servers in
    # the pool necessary to operate VS with no
    # quality regression. Defaults to 1.
    \fBquorum \fR<INTEGER>

    # Tolerate this much weight units compared to the
    # nominal quorum, when considering quorum gain
    # or loss. A flap dampener. Defaults to 0.
    \fBhysteresis \fR<INTEGER>

    # Script to execute when quorum is gained.
    \fBquorum_up \fR<STRING>|<QUOTED-STRING> [username [groupname]]

    # Script to execute when quorum is lost.
    \fBquorum_down \fR<STRING>|<QUOTED-STRING> [username [groupname]]

    # IP family for a fwmark service (optional)
    \fBip_family \fRinet|inet6

    # setup realserver(s)

    # RS to add to LVS topology when the quorum isn't achieved.
    #  If a sorry server is configured, all real servers will
    #  be brought down when the quorum is not achieved.
    \fBsorry_server \fR<IPADDR> <PORT>
    # applies inhibit_on_failure behaviour to the sorry_server
    \fBsorry_server_inhibit\fR
    # Sorry server LVS forwarding method
    \fBsorry_server_lvs_method \fRNAT|DR|TUN

    # Retry count to make additional checks if check
    # of an alive server fails. Default: 1 unless specified below
    \fBretry \fR<INTEGER>

    # delay before retry
    \fBdelay_before_retry \fR<INTEGER>

    # Optional random delay to start the initial check
    # for maximum N seconds.
    # Useful to scatter multiple simultaneous
    # checks to the same RS. Enabled by default, with
    # the maximum at delay_loop. Specify 0 to disable
    \fBwarmup \fR<INTEGER>

    # delay timer for checker polling
    \fBdelay_loop \fR<INTEGER>

    # Set weight to 0 when healthchecker detects failure
    \fBinhibit_on_failure\fR

    # one entry for each realserver
<<<<<<< HEAD
    \fBreal_server \fR<IPADDR> <PORT> {
        # relative weight to use, default: 1
        \fBweight \fR<INTEGER>
        # LVS forwarding method
        \fBlvs_method \fRNAT|DR|TUN

        # Script to execute when healthchecker
        # considers service as up.
        \fBnotify_up \fR<STRING>|<QUOTED-STRING> [username [groupname]]
        # Script to execute when healthchecker
        # considers service as down.
        \fBnotify_down \fR<STRING>|<QUOTED-STRING> [username [groupname]]

        # maximum number of connections to server
        \fButhreshold \fR<INTEGER>
        # minimum number of connections to server
        \fBlthreshold \fR<INTEGER>

        # Send email notification during state transition,
        # using addresses in global_defs above (default yes,
        # unless global smtp_alert/smtp_alert_checker set)
        \fBsmtp_alert \fR<BOOL>

        # Default VirtualHost string for HTTP_GET or SSL_GET
        # eg virtualhost www.firewall.loc
        # Overridden by virtualhost config of a checker
        \fBvirtualhost \fR<STRING>

        \fBalpha \fR<BOOL>                    # see above
        \fBretry \fR<INTEGER>                 # see above
        \fBdelay_before_retry \fR<INTEGER>    # see above
        \fBwarmup \fR<INTEGER>                # see above
        \fBdelay_loop \fR<INTEGER>            # see above
        \fBinhibit_on_failure \fR<BOOL>       # see above

        # healthcheckers. Can be multiple of each type
        # HTTP_GET|SSL_GET|TCP_CHECK|SMTP_CHECK|DNS_CHECK|MISC_CHECK|BFD_CHECK

        # All checkers have the following options, except MISC_CHECK
        # which only has options alpha onwards, and BFD_CHECK which has none
        # of the standard options:
        CHECKER_TYPE {
            # ======== generic connection options
            # Optional IP address to connect to.
            # The default is the realserver IP
            \fBconnect_ip \fR<IPADDR>

            # Optional port to connect to
            # The default is the realserver port
            \fBconnect_port \fR<PORT>

            # Optional address to use to
            # originate the connection
            \fBbindto \fR<IPADDR>

            # Optional interface to use; needed if
            # the bindto address is IPv6 link local
            \fBbind_if \fR<IFNAME>

            # Optional source port to
            # originate the connection from
            \fBbind_port \fR<PORT>

            # Optional connection timeout in seconds.
            # The default is 5 seconds
            \fBconnect_timeout \fR<INTEGER>

            # Optional fwmark to mark all outgoing
            # checker packets with
            \fBfwmark \fR<INTEGER>

            \fBalpha \fR<BOOL>                    # see above
            \fBretry \fR<INTEGER>                 # see above
            \fBdelay_before_retry \fR<INTEGER>    # see above
            \fBwarmup \fR<INTEGER>                # see above
            \fBdelay_loop \fR<INTEGER>            # see above
            \fBinhibit_on_failure \fR<BOOL>       # see above
        }

        # The following options are additional checker specific

        # HTTP and SSL healthcheckers
        \fBHTTP_GET|SSL_GET \fR{
            # An url to test
            # can have multiple entries here
            \fBurl \fR{
              #eg path / , or path /mrtg2/
              \fBpath \fR<STRING>
              # healthcheck needs status_code
              # or status_code and digest
              # Digest computed with genhash
              # eg digest 9b3a0c85a887a256d6939da88aabd8cd
              \fBdigest \fR<STRING>
              # status code returned in the HTTP header
              # eg status_code 200. Default is any 2xx value
              \fBstatus_code \fR<INTEGER>
              # VirtualHost string. eg virtualhost www.firewall.loc
              # If not set, uses virtualhost from real or virtual server
              \fBvirtualhost \fR<STRING>
            }
        }

        \fBSSL_GET \fR{
            # when provided, send Server Name Indicator during SSL handshake
            \fBenable_sni\fR
        }

        # TCP healthchecker
        \fBTCP_CHECK \fR{
            # No additional options
        }

        # SMTP healthchecker
        \fBSMTP_CHECK \fR{
            # Optional string to use for the SMTP HELO request
            \fBhelo_name \fR<STRING>|<QUOTED-STRING>
        }

        # DNS healthchecker
        \fBDNS_CHECK \fR{
            # The retry default is 3.

            # DNS query type
            #   A|NS|CNAME|SOA|MX|TXT|AAAA
            # The default is SOA
            \fBtype \fR<STRING>

            # Domain name to use for the DNS query
            # The default is . (dot)
            \fBname \fR<STRING>
        }

        # MISC healthchecker, run a program
        \fBMISC_CHECK \fR{
            # The retry default is 0.

            # External script or program
            \fBmisc_path \fR<STRING>|<QUOTED-STRING>
            # Script execution timeout
            \fBmisc_timeout \fR<INTEGER>

            # If set, the exit code from healthchecker is used
            # to dynamically adjust the weight as follows:
            #   exit status 0: svc check success, weight
            #     unchanged.
            #   exit status 1: svc check failed.
            #   exit status 2-255: svc check success, weight
            #     changed to 2 less than exit status.
            #   (for example: exit status of 255 would set
            #     weight to 253)
            # NOTE: do not have more than one dynamic MISC_CHECK per real_server.
            \fBmisc_dynamic\fR

            # Specify the username/groupname that the script should
            #   be run under.
            # If GROUPNAME is not specified, the group of the user
            #   is used
            \fBuser \fRUSERNAME [GROUPNAME]
        }

        # BFD instance name to check
        \fBBFD_CHECK \fR{
            \fBname \fR<STRING>
        }
    }
}
.fi
.PP
.nf
# Parameters used for SSL_GET check.
# If none of the parameters are specified, the SSL context
# will be auto generated.
\fBSSL \fR{
    # Password
    \fBpassword \fR<STRING>
    # CA file
    \fBca \fR<STRING>
    # Certificate file
    \fBcertificate \fR<STRING>
    # Key file
    \fBkey \fR<STRING>
}
.fi
.PP
.SH ADVANCED CONFIGURATION
.PP
Configuration parser has been extended to support advanced features such as
conditional configuration and parameter substitution. These features are
very usefull for any scripted env where configuration template are
generated (datacenters).
.PP
.SH Conditional configuration and configuration id
The config-id defaults to the first part of the node name as returned by
uname, and can be overridden with the -i or --config-id command line option.
.PP
Any configuration line starting with '@' is a conditional configuration line.
The word immediately following (i.e. without any space) the '@' character
is compared against the config-id, and if they don't match, the configuration
line is ignored.
.PP
Alternatively, '@^' is a negative comparison, so if the word immediately
following does NOT match the config-id, the configuration line IS included.
.PP
The purpose of this is to allow a single configuration file to be used for
multiple systems, where the only differences are likely to be the router_id,
vrrp instance priorities, and possibly interface names and unicast addresses.
.PP
For example:
.PP
.nf
    \fBglobal_defs \fR{
        @main   \fBrouter_id \fRmain_router
        @backup \fBrouter_id \fRbackup_router
    }
    ...
    \fBvrrp_instance \fRVRRP {
        ...
        @main    \fBunicast_src_ip \fR1.2.3.4
        @backup  \fBunicast_src_ip \fR1.2.3.5
        @backup2 \fBunicast_src_ip \fR1.2.3.6
        \fBunicast_peer \fR{
            @^main    1.2.3.4
            @^backup  1.2.3.5
            @^backup2 1.2.3.6
        }
        ...
    }
.fi
.PP
If keepalived is invoked with -i main, then the router_id will be set to main_router,
if invoked with -i backup, then backup_router, if not invoked with -i, or with
-i anything else, then the router_id will not be set. The unicast peers for main will
be 1.2.3.5 and 1.2.3.6.
.SH Parameter substitution
Substitutable parameters can be specified. The format for defining a parameter is:
.PP
$PARAMETER=VALUE
.PP
where there must be no space before the '=' and only whitespace may preceed to '$'.
Empty values are allowed.

Parameter names can be made up of any combination of A-Za-z0-9 and _, but cannot start
with a digit. Parameter names starting with an underscore should be considered
reserved names that keepalived will define for various pre-defined options.

After a parameter is defined, any occurrence of $PARAMETER followed by
whitespace, or any occurrence of ${PARAMETER} (which need not be followed by
whitespace) will be replaced by VALUE.

Replacement is recursive, so that if a parameter value itself includes a
replaceable parameter, then after the first substitution, the parameter
in the value will then be replaced; the substitution is done at replacement
time and not at definition time, so for example:
.PP
.nf
    $ADDRESS_BASE=10.2.${ADDRESS_BASE_SUB}
    $ADDRESS_BASE_SUB=0
    ${ADDRESS_BASE}.100/32
    $ADDRESS_BASE_SUB=10
    ${ADDRESS_BASE}.100/32

    will produce:
        10.2.0.100/32
        10.2.10.100/32
.fi
.PP
Note in the above examples the use of both ADDRESS_BASE and ADDRESS_BASE_SUB
required braces ({}) since the parameters were not followed by whitespace
(after the first substitution which produced 10.2.${ADDRESS_BASE_SUB}.100/32
the parameter is still not followed by whitespace).

If a parameter is not defined, it will not be replaced at all, so for
example ${UNDEF_PARAMETER} will remain in the configuration if it is
undefined; this means that existing configuration that contains a '$'
character (for example in a script definition) will not be changed so
long as no new parameter definitions are added to the configuration.

Parameter substitution works in conjunction with conditional configuration.
For example:
.PP
.nf
    @main $PRIORITY=240
    @backup $PRIORITY=200
    \fR...
    \fBvrrp_instance \fRVI_0 {
        \fBpriority \fR$PRIORITY
    }

    will produce:
        \fR...
        \fBvrrp_instance \fRVI_0 {
            \fBpriority \fR240
        }
        if the config_id is main.

    $IF_MAIN=@main
    $IF_MAIN \fBpriority \fR240

    will produce:
        \fBpriority \fR240
        if the config_id is main and nothing if the config_id is not main,
        although why anyone would want to use this rather than simply the
        following is not known (but still possible):
            @main \fBpriority \fR240
.fi
.PP
Multiline definitions are also supported, but when used there must be nothing on the
line after the parameter name. A multiline definition is specified by ending each line
except the last with a '\\' character.
.PP
Example:
.nf
    $INSTANCE= \e
    \fBvrrp_instance \fRVI_${NUM} { \e
        \fBinterface \fReth0.${NUM} \e
        \fBuse_vmac \fRvrrp${NUM}.1 \e
        \fBvirtual_router_id \fR1 \e
        @high \fBpriority \fR130 \e
        @low \fBpriority \fR120 \e
        \fBadvert_int \fR1 \e
        \fBvirtual_ipaddress \fR{ \e
            10.0.${NUM}.254/24 \e
        } \e
        \fBtrack_script \fR{ \e
            offset_instance_${NUM} \e
        } \e
    }

    $NUM=0
    $INSTANCE

    $NUM=1
    $INSTANCE
.fi
.PP
The use of multiline definitions can be nested.
.PP
Example:
.nf
    $RS= \e
    \fBreal_server \fR192.168.${VS_NUM}.${RS_NUM} 80 { \e
        \fBweight \fR1 \e
        \fBinhibit_on_failure\fR \e
        \fBsmtp_alert\fR \e
        \fBMISC_CHECK \fR{ \e
            \fBmisc_path \fR"${_PWD}/scripts/vs.sh RS_misc.${INST}.${VS_NUM}.${RS_NUM}.0 10.0.${VS_NUM}.4:80->192.168.${VS_NUM}.${RS_NUM}:80" \e
        } \e

        \fBMISC_CHECK \fR{ \e
            \fBmisc_path \fR"${_PWD}/scripts/vs.sh RS_misc.${INST}.${VS_NUM}.${RS_NUM}.1 10.0.${VS_NUM}.4:80->192.168.${VS_NUM}.${RS_NUM}:80" \e
        } \e

        \fBnotify_up \fR"${_PWD}/scripts/notify.sh RS_notify.${INST}.${VS_NUM}.${RS_NUM} UP 10.0.${VS_NUM}.4:80->192.168.${VS_NUM}.${RS_NUM}:80" \e

        \fBnotify_down \fR"${_PWD}/scripts/notify.sh RS_notify.${INST}.${VS_NUM}.${RS_NUM} DOWN 10.0.${VS_NUM}.4:80->192.168.${VS_NUM}.${RS_NUM}:80" \e

    }

    $VS= \e
    \fBvirtual_server \fR10.0.${VS_NUM}.4 80 { \e
        \fBquorum \fR2 \e
        \fBquorum_up \fR"${_PWD}/scripts/notify.sh VS_notify.${INST} UP 10.0.${VS_NUM}.4:80" \e
        \fBquorum_down \fR"${_PWD}/scripts/notify.sh VS_notify.${INST} DOWN 10.0.${VS_NUM}.4:80" \e
        $RS_NUM=1 \e
        $RS \e
        $RS_NUM=2 \e
        $RS \e
        $RS_NUM=3 \e
        $RS \e
    }

    $VS_NUM=0
    $ALPHA=alpha
    $VS

    $VS_NUM=1
    $ALPHA=
    $VS
.fi
.PP
The above will create 2 virtual servers, each with 3 real servers
.SH Pre-defined definitions
.PP
The following pre-defined definitions are defined:
.sp
\fB${_PWD} : \fRThe directory of the current configuration file (this can be changed if using the include directive).
=======
    real_server <IPADDR> <PORT>
       {
           # relative weight to use, default: 1
           weight <INT>
           # LVS forwarding method
           lvs_method NAT|DR|TUN

           # Script to execute when healthchecker
           # considers service as up.
           notify_up <STRING>|<QUOTED-STRING> [username [groupname]]
           # Script to execute when healthchecker
           # considers service as down.
           notify_down <STRING>|<QUOTED-STRING> [username [groupname]]

           uthreshold <INTEGER> # maximum number of connections to server
           lthreshold <INTEGER> # minimum number of connections to server

           # Send email notification during state transition,
           # using addresses in global_defs above (default yes,
           # unless global smtp_alert/smtp_alert_checker set)
           smtp_alert <BOOL>

           # Default VirtualHost string for HTTP_GET or SSL_GET
           # eg virtualhost www.firewall.loc
           # Overridden by virtualhost config of a checker
           virtualhost <STRING>

           alpha <BOOL>                    # see above
           retry <INTEGER>                 # see above
           delay_before_retry <INTEGER>    # see above
           warmup <INTEGER>                # see above
           delay_loop <INTEGER>            # see above
           inhibit_on_failure <BOOL>       # see above

           # healthcheckers. Can be multiple of each type
           # HTTP_GET|SSL_GET|TCP_CHECK|SMTP_CHECK|DNS_CHECK|MISC_CHECK|BFD_CHECK

           # All checkers have the following options, except MISC_CHECK
           # which only has options alpha onwards, and BFD_CHECK which has none
           # of the standard options:
           CHECKER_TYPE {
               # ======== generic connection options
               # Optional IP address to connect to.
               # The default is the realserver IP
               connect_ip <IP ADDRESS>

               # Optional port to connect to
               # The default is the realserver port
               connect_port <PORT>

               # Optional address to use to
               # originate the connection
               bindto <IP ADDRESS>

               # Optional interface to use; needed if
               # the bindto address is IPv6 link local
               bind_if <IFNAME>

               # Optional source port to
               # originate the connection from
               bind_port <PORT>

               # Optional connection timeout in seconds.
               # The default is 5 seconds
               connect_timeout <INTEGER>

               # Optional fwmark to mark all outgoing
               # checker packets with
               fwmark <INTEGER>

               alpha <BOOL>                    # see above
               retry <INTEGER>                 # see above
               delay_before_retry <INTEGER>    # see above
               warmup <INTEGER>                # see above
               delay_loop <INTEGER>            # see above
               inhibit_on_failure <BOOL>       # see above
           }

           # The following options are additional checker specific

           # HTTP and SSL healthcheckers
           HTTP_GET|SSL_GET
           {
               # An url to test
               # can have multiple entries here
               url {
                 #eg path / , or path /mrtg2/
                 path <STRING>
                 # healthcheck needs status_code
                 # or status_code and digest
                 # Digest computed with genhash
                 # eg digest 9b3a0c85a887a256d6939da88aabd8cd
                 digest <STRING>
                 # status code returned in the HTTP header
                 # eg status_code 200. Default is any 2xx value
                 status_code <INT>
                 # VirtualHost string. eg virtualhost www.firewall.loc
                 # If not set, uses virtualhost from real or virtual server
                 virtualhost <STRING>
                 # Regular expression to search returned data against.
                 # A failure to match causes the check to fail.
                 regex <STRING>
                 # Reverse the sense of the match, so a match of the
                 # returned text causes the check to fail.
                 regex_no_match
                 # Space separated list of options for regex.
                 #  See man pcre2api for a description of the options.
                 #  The following option are supported:
                 #   allow_empty_class alt_bsux auto_callout caseless
                 #   dollar_endonly dotall dupnames extended firstline
                 #   match_unset_backref multiline never_ucp never_utf
                 #   no_auto_capture no_auto_possess no_dotstar_anchor
                 #   no_start_optimize ucp ungreedy utf never_backslash_c
                 #   alt_circumflex alt_verbnames use_offset_limit
                 regex_options OPTIONS
                 # For complicated regular expressions a larger stack
                 #   may be needed, and this allows the start and maximum
                 #   sizes in bytes to be specified. For more details see
                 #   the documentation for pcre2_jit_stack_create()
                 regex_stack START MAX
                 # The minimum offset into the returned data to start
                 #   checking for the regex pattern match. This can save
                 #   processing time if the returned data is large.
                 regex_min_offset
                 # The maximum offset into the returned data for the
                 #   start of the subject match.
                 regex_max_offset
               }
           }

           SSL_GET {
               # when provided, send Server Name Indicator during SSL handshake
               enable_sni
           }

           # TCP healthchecker
           TCP_CHECK
           {
               # No additional options
           }

           # SMTP healthchecker
           SMTP_CHECK
           {
               # Optional string to use for the SMTP HELO request
               helo_name <STRING>|<QUOTED-STRING>
           }

           # DNS healthchecker
           DNS_CHECK
           {
               # The retry default is 3.

               # DNS query type
               #   A|NS|CNAME|SOA|MX|TXT|AAAA
               # The default is SOA
               type <STRING>

               # Domain name to use for the DNS query
               # The default is . (dot)
               name <STRING>
           }

           # MISC healthchecker, run a program
           MISC_CHECK
           {
               # The retry default is 0.

               # External script or program
               misc_path <STRING>|<QUOTED-STRING>
               # Script execution timeout
               misc_timeout <INT>

               # If set, the exit code from healthchecker is used
               # to dynamically adjust the weight as follows:
               #   exit status 0: svc check success, weight
               #     unchanged.
               #   exit status 1: svc check failed.
               #   exit status 2-255: svc check success, weight
               #     changed to 2 less than exit status.
               #   (for example: exit status of 255 would set
               #     weight to 253)
               # NOTE: do not have more than one dynamic MISC_CHECK per real_server.
               misc_dynamic

               # Specify the username/groupname that the script should
               #   be run under.
               # If GROUPNAME is not specified, the group of the user
               #   is used
               user USERNAME [GROUPNAME]
           }
           BFD_CHECK {
               name <STRING>                     # the name of the bfd instance
           }
       } # realserver defn
    } # virtual service
.PP
 # Parameters used for SSL_GET check.
 # If none of the parameters are specified, the SSL context will be auto generated.
 SSL {
    password <STRING>   # password
    ca <STRING>         # ca file
    certificate <STRING>  # certificate file
    key <STRING>        # key file
 }
.SH AUTHOR
>>>>>>> ed7efb7a
.br
\fB${_INSTANCE} : \fRThe instance name (as defined by the -i option, defaults to hostname).
.PP
Additional pre-defined definitions will be added as their need is identified.
It will normally be quite straightforward to add additional pre-defined
definitions, so if you need one, or have a good idea for one, then raise
an issue at https://github.com/acassen/keepalived/issues requesting it.
.SH AUTHORS
.br
Initial by Joseph Mack. Extensive updates by Alexandre Cassen & Quentin Armitage.
.SH "SEE ALSO"
ipvsadm(8), ip --help.<|MERGE_RESOLUTION|>--- conflicted
+++ resolved
@@ -1416,7 +1416,6 @@
     \fBinhibit_on_failure\fR
 
     # one entry for each realserver
-<<<<<<< HEAD
     \fBreal_server \fR<IPADDR> <PORT> {
         # relative weight to use, default: 1
         \fBweight \fR<INTEGER>
@@ -1516,6 +1515,34 @@
               # VirtualHost string. eg virtualhost www.firewall.loc
               # If not set, uses virtualhost from real or virtual server
               \fBvirtualhost \fR<STRING>
+              # Regular expression to search returned data against.
+              # A failure to match causes the check to fail.
+              \fBregex \fR<STRING>
+              # Reverse the sense of the match, so a match of the
+              # returned text causes the check to fail.
+              \fBregex_no_match\fR
+              # Space separated list of options for regex.
+              #  See man pcre2api for a description of the options.
+              #  The following option are supported:
+              #   allow_empty_class alt_bsux auto_callout caseless
+              #   dollar_endonly dotall dupnames extended firstline
+              #   match_unset_backref multiline never_ucp never_utf
+              #   no_auto_capture no_auto_possess no_dotstar_anchor
+              #   no_start_optimize ucp ungreedy utf never_backslash_c
+              #   alt_circumflex alt_verbnames use_offset_limit
+              \fBregex_options \fR<OPTIONS>
+              # For complicated regular expressions a larger stack
+              #   may be needed, and this allows the start and maximum
+              #   sizes in bytes to be specified. For more details see
+              #   the documentation for pcre2_jit_stack_create()
+              \fBregex_stack \fR<START> <MAX>
+              # The minimum offset into the returned data to start
+              #   checking for the regex pattern match. This can save
+              #   processing time if the returned data is large.
+              \fBregex_min_offset \fR<OFFSET>
+              # The maximum offset into the returned data for the
+              #   start of the subject match.
+              \fBregex_max_offset \fR<OFFSET>
             }
         }
 
@@ -1803,214 +1830,6 @@
 The following pre-defined definitions are defined:
 .sp
 \fB${_PWD} : \fRThe directory of the current configuration file (this can be changed if using the include directive).
-=======
-    real_server <IPADDR> <PORT>
-       {
-           # relative weight to use, default: 1
-           weight <INT>
-           # LVS forwarding method
-           lvs_method NAT|DR|TUN
-
-           # Script to execute when healthchecker
-           # considers service as up.
-           notify_up <STRING>|<QUOTED-STRING> [username [groupname]]
-           # Script to execute when healthchecker
-           # considers service as down.
-           notify_down <STRING>|<QUOTED-STRING> [username [groupname]]
-
-           uthreshold <INTEGER> # maximum number of connections to server
-           lthreshold <INTEGER> # minimum number of connections to server
-
-           # Send email notification during state transition,
-           # using addresses in global_defs above (default yes,
-           # unless global smtp_alert/smtp_alert_checker set)
-           smtp_alert <BOOL>
-
-           # Default VirtualHost string for HTTP_GET or SSL_GET
-           # eg virtualhost www.firewall.loc
-           # Overridden by virtualhost config of a checker
-           virtualhost <STRING>
-
-           alpha <BOOL>                    # see above
-           retry <INTEGER>                 # see above
-           delay_before_retry <INTEGER>    # see above
-           warmup <INTEGER>                # see above
-           delay_loop <INTEGER>            # see above
-           inhibit_on_failure <BOOL>       # see above
-
-           # healthcheckers. Can be multiple of each type
-           # HTTP_GET|SSL_GET|TCP_CHECK|SMTP_CHECK|DNS_CHECK|MISC_CHECK|BFD_CHECK
-
-           # All checkers have the following options, except MISC_CHECK
-           # which only has options alpha onwards, and BFD_CHECK which has none
-           # of the standard options:
-           CHECKER_TYPE {
-               # ======== generic connection options
-               # Optional IP address to connect to.
-               # The default is the realserver IP
-               connect_ip <IP ADDRESS>
-
-               # Optional port to connect to
-               # The default is the realserver port
-               connect_port <PORT>
-
-               # Optional address to use to
-               # originate the connection
-               bindto <IP ADDRESS>
-
-               # Optional interface to use; needed if
-               # the bindto address is IPv6 link local
-               bind_if <IFNAME>
-
-               # Optional source port to
-               # originate the connection from
-               bind_port <PORT>
-
-               # Optional connection timeout in seconds.
-               # The default is 5 seconds
-               connect_timeout <INTEGER>
-
-               # Optional fwmark to mark all outgoing
-               # checker packets with
-               fwmark <INTEGER>
-
-               alpha <BOOL>                    # see above
-               retry <INTEGER>                 # see above
-               delay_before_retry <INTEGER>    # see above
-               warmup <INTEGER>                # see above
-               delay_loop <INTEGER>            # see above
-               inhibit_on_failure <BOOL>       # see above
-           }
-
-           # The following options are additional checker specific
-
-           # HTTP and SSL healthcheckers
-           HTTP_GET|SSL_GET
-           {
-               # An url to test
-               # can have multiple entries here
-               url {
-                 #eg path / , or path /mrtg2/
-                 path <STRING>
-                 # healthcheck needs status_code
-                 # or status_code and digest
-                 # Digest computed with genhash
-                 # eg digest 9b3a0c85a887a256d6939da88aabd8cd
-                 digest <STRING>
-                 # status code returned in the HTTP header
-                 # eg status_code 200. Default is any 2xx value
-                 status_code <INT>
-                 # VirtualHost string. eg virtualhost www.firewall.loc
-                 # If not set, uses virtualhost from real or virtual server
-                 virtualhost <STRING>
-                 # Regular expression to search returned data against.
-                 # A failure to match causes the check to fail.
-                 regex <STRING>
-                 # Reverse the sense of the match, so a match of the
-                 # returned text causes the check to fail.
-                 regex_no_match
-                 # Space separated list of options for regex.
-                 #  See man pcre2api for a description of the options.
-                 #  The following option are supported:
-                 #   allow_empty_class alt_bsux auto_callout caseless
-                 #   dollar_endonly dotall dupnames extended firstline
-                 #   match_unset_backref multiline never_ucp never_utf
-                 #   no_auto_capture no_auto_possess no_dotstar_anchor
-                 #   no_start_optimize ucp ungreedy utf never_backslash_c
-                 #   alt_circumflex alt_verbnames use_offset_limit
-                 regex_options OPTIONS
-                 # For complicated regular expressions a larger stack
-                 #   may be needed, and this allows the start and maximum
-                 #   sizes in bytes to be specified. For more details see
-                 #   the documentation for pcre2_jit_stack_create()
-                 regex_stack START MAX
-                 # The minimum offset into the returned data to start
-                 #   checking for the regex pattern match. This can save
-                 #   processing time if the returned data is large.
-                 regex_min_offset
-                 # The maximum offset into the returned data for the
-                 #   start of the subject match.
-                 regex_max_offset
-               }
-           }
-
-           SSL_GET {
-               # when provided, send Server Name Indicator during SSL handshake
-               enable_sni
-           }
-
-           # TCP healthchecker
-           TCP_CHECK
-           {
-               # No additional options
-           }
-
-           # SMTP healthchecker
-           SMTP_CHECK
-           {
-               # Optional string to use for the SMTP HELO request
-               helo_name <STRING>|<QUOTED-STRING>
-           }
-
-           # DNS healthchecker
-           DNS_CHECK
-           {
-               # The retry default is 3.
-
-               # DNS query type
-               #   A|NS|CNAME|SOA|MX|TXT|AAAA
-               # The default is SOA
-               type <STRING>
-
-               # Domain name to use for the DNS query
-               # The default is . (dot)
-               name <STRING>
-           }
-
-           # MISC healthchecker, run a program
-           MISC_CHECK
-           {
-               # The retry default is 0.
-
-               # External script or program
-               misc_path <STRING>|<QUOTED-STRING>
-               # Script execution timeout
-               misc_timeout <INT>
-
-               # If set, the exit code from healthchecker is used
-               # to dynamically adjust the weight as follows:
-               #   exit status 0: svc check success, weight
-               #     unchanged.
-               #   exit status 1: svc check failed.
-               #   exit status 2-255: svc check success, weight
-               #     changed to 2 less than exit status.
-               #   (for example: exit status of 255 would set
-               #     weight to 253)
-               # NOTE: do not have more than one dynamic MISC_CHECK per real_server.
-               misc_dynamic
-
-               # Specify the username/groupname that the script should
-               #   be run under.
-               # If GROUPNAME is not specified, the group of the user
-               #   is used
-               user USERNAME [GROUPNAME]
-           }
-           BFD_CHECK {
-               name <STRING>                     # the name of the bfd instance
-           }
-       } # realserver defn
-    } # virtual service
-.PP
- # Parameters used for SSL_GET check.
- # If none of the parameters are specified, the SSL context will be auto generated.
- SSL {
-    password <STRING>   # password
-    ca <STRING>         # ca file
-    certificate <STRING>  # certificate file
-    key <STRING>        # key file
- }
-.SH AUTHOR
->>>>>>> ed7efb7a
 .br
 \fB${_INSTANCE} : \fRThe instance name (as defined by the -i option, defaults to hostname).
 .PP
