--- conflicted
+++ resolved
@@ -45,11 +45,6 @@
 
 #define LINK_UP   1
 #define LINK_DOWN 0
-<<<<<<< HEAD
-=======
-#define ARPHRD_ETHER 1
-#define ARPHRD_LOOPBACK 772
->>>>>>> 5cd5fff7
 #define POLLING_DELAY TIMER_HZ
 
 /* Interface Linkbeat code selection */
@@ -87,11 +82,7 @@
 	bool			linkbeat_use_polling;	/* Poll the interface for status, rather than use netlink */
 	uint32_t		mtu;			/* MTU for this interface_t */
 	unsigned short		hw_type;		/* Type of hardware address */
-<<<<<<< HEAD
-	u_char			hw_addr[IFHWADDRLEN];	/* MAC address */
-=======
 	u_char			hw_addr[MAX_ADDR_LEN];	/* MAC address */
->>>>>>> 5cd5fff7
 	size_t			hw_addr_len;		/* MAC addresss length */
 	int			lb_type;		/* Interface regs selection */
 #ifdef _HAVE_VRRP_VMAC_
