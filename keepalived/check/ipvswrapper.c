--- conflicted
+++ resolved
@@ -33,10 +33,7 @@
 #endif
 
 #include "ipvswrapper.h"
-<<<<<<< HEAD
 #include "global_data.h"
-=======
->>>>>>> 95022cee
 #include "list.h"
 #include "utils.h"
 #include "logger.h"
