--- conflicted
+++ resolved
@@ -22,6 +22,8 @@
 
 #include "config.h"
 
+#include <unistd.h>
+
 #include "ipwrapper.h"
 #include "check_api.h"
 #include "logger.h"
@@ -145,13 +147,8 @@
 			 */
 			if (rs->notify_down) {
 				log_message(LOG_INFO, "Executing [%s] for service %s in VS %s"
-<<<<<<< HEAD
 						    , rs->notify_down->cmd_str
-						    , FMT_RS(rs)
-=======
-						    , rs->notify_down->name
 						    , FMT_RS(rs, vs)
->>>>>>> e8421dd1
 						    , FMT_VS(vs));
 				notify_exec(rs->notify_down);
 			}
@@ -485,13 +482,8 @@
 		rs->alive = alive;
 		if (rs->notify_up) {
 			log_message(LOG_INFO, "Executing [%s] for service %s in VS %s"
-<<<<<<< HEAD
 					    , rs->notify_up->cmd_str
-					    , FMT_RS(rs)
-=======
-					    , rs->notify_up->name
 					    , FMT_RS(rs, vs)
->>>>>>> e8421dd1
 					    , FMT_VS(vs));
 			notify_exec(rs->notify_up);
 		}
@@ -520,13 +512,8 @@
 		rs->alive = alive;
 		if (rs->notify_down) {
 			log_message(LOG_INFO, "Executing [%s] for service %s in VS %s"
-<<<<<<< HEAD
 					    , rs->notify_down->cmd_str
-					    , FMT_RS(rs)
-=======
-					    , rs->notify_down->name
 					    , FMT_RS(rs, vs)
->>>>>>> e8421dd1
 					    , FMT_VS(vs));
 			notify_exec(rs->notify_down);
 		}
