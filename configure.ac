#
# Keepalived OpenSource project.
#
# Configuration template file for keepalived.
# autoconf will generate & check deps for proper compilation
#
# Copyright (C) 2001-2017 Alexandre Cassen, <acassen@linux-vs.org>

AC_DEFUN([add_to_var], [$1="$$1 $2"])
AC_DEFUN([add_to_var_ind], [eval $1=\"\$$1 $2\"]) dnl "

AC_DEFUN([add_to_var_ind_unique],
  ADD_NEW=
  [ eval var=\$$1
    for item in $2; do
      echo " $var " | $GREP -q " $item "
      if test $? -ne 0; then
	add_to_var([ADD_NEW], [$item])
      fi
    done
    add_to_var_ind([$1], [$ADD_NEW])
  ])

AC_DEFUN([add_pkg_config],
  [ if test -n "$2"; then
      KA_PKG_PFX=$2
    else
      KA_PKG_PFX=KA
    fi
    add_to_var_ind_unique([${KA_PKG_PFX}_CPPFLAGS], [`$PKG_CONFIG --cflags-only-I $1`])
    add_to_var_ind_unique([${KA_PKG_PFX}_CFLAGS], [`$PKG_CONFIG --cflags-only-other $1`])
    add_to_var_ind_unique([${KA_PKG_PFX}_LIBS], [`$PKG_CONFIG --libs $1`])

    if test .$3 = .remove-requires; then
      REQUIRES=`$PKG_CONFIG --print-requires $1`
      eval var=\$${KA_PKG_PFX}_LIBS
      for r in $REQUIRES; do
	REQ_LIBS=`$PKG_CONFIG --libs $r`
	for l in $REQ_LIBS; do
	  var=`echo " $var " | sed -e "s/ $l / /g"`
	done
      done
      var=`echo $var | sed -e "s/^ *//" -e "s/  *$//"`
      eval ${KA_PKG_PFX}_LIBS="\"$var\""
    fi
  ])

AC_DEFUN([add_pkg_config_without_libs],
  [ if test -n "$2"; then
      KA_PKG_PFX=$2
    else
      KA_PKG_PFX=KA
    fi
    add_to_var_ind_unique([${KA_PKG_PFX}_CPPFLAGS], [$($PKG_CONFIG --cflags-only-I $1)])
    add_to_var_ind_unique([${KA_PKG_PFX}_CFLAGS], [$($PKG_CONFIG --cflags-only-other $1)])
  ])

AC_DEFUN([add_config_opt], [add_to_var([CONFIG_OPTIONS], [$1])])

AC_DEFUN([add_system_opt], [add_to_var([SYSTEM_OPTIONS], [$1])])

AC_DEFUN([get_lib_name],
  [
    if test $LDD = :; then
      AC_MSG_ERROR([ldd is required for dynamic run-time linking support])
    fi

    SAV_LIBS="$LIBS"
    LIBS=-l$1
    AC_LINK_IFELSE([AC_LANG_SOURCE([[
      extern void $2(void);
      int main(void)
      {
	$2();
	return 0;
      }
    ]])], [
      LIB_DETAILS=`$LDD ./conftest$EXEEXT | grep $1.so | sed -e "s/^[[ \t]]*//"`
      LIB_NAME=`echo $LIB_DETAILS | sed -e "s/ .*//"`
    ],[
    ])
    LIBS="$SAV_LIBS"
  ])

# AS_VAR_COPY was introduced in autoconf 2.63b.
# Remove the following definition once require autoconf >= 2.64.
m4_ifndef([AS_VAR_COPY],
[m4_define([AS_VAR_COPY],
[AS_LITERAL_IF([$1[]$2], [$1=$$2], [eval $1=\$$2])])])

dnl ----[ Process this file with autoconf to produce a configure script ]----
AC_PREREQ([2.63])
<<<<<<< HEAD
AC_INIT([Keepalived], [2.0.0], [keepalived-devel@lists.sourceforge.net], [], [http://www.keepalived.org/])
=======
AC_INIT([Keepalived], [1.4.2], [keepalived-devel@lists.sourceforge.net], [], [http://www.keepalived.org/])
>>>>>>> ac809b08
AM_INIT_AUTOMAKE([-Wall -Werror -Woverride foreign])

AC_CONFIG_SRCDIR([keepalived/core/main.c])

AC_CONFIG_HEADERS([lib/config.h])
AH_TOP(
  [
#ifndef _CONFIG_H
#define _CONFIG_H
  ])
AH_BOTTOM(
  [
#ifndef _GNU_SOURCE
#define _GNU_SOURCE
#endif

#endif])

AC_CONFIG_FILES([Makefile keepalived/Makefile lib/Makefile keepalived/core/Makefile keepalived.spec \
		 genhash/Makefile keepalived/check/Makefile keepalived/vrrp/Makefile \
		 keepalived/bfd/Makefile doc/Makefile bin_install/Makefile keepalived/dbus/Makefile \
		 keepalived/etc/Makefile keepalived/etc/init/Makefile keepalived/etc/init.d/Makefile])


MAINTAINERCLEANFILES="*~ *.orig *.rej core core.*"
AC_SUBST(MAINTAINERCLEANFILES)
CONFIG_OPTIONS=
SYSTEM_OPTIONS=

AM_SILENT_RULES([yes])

PKG_PROG_PKG_CONFIG

dnl ----[ Keepalived specific configure options ]----
AC_ARG_ENABLE(lvs-syncd,
  [AS_HELP_STRING([--disable-lvs-syncd], [do not use LVS synchronization daemon])])
AC_ARG_ENABLE(lvs,
  [AS_HELP_STRING([--disable-lvs], [do not use the LVS framework])])
AC_ARG_ENABLE(lvs-64bit-stats,
  [AS_HELP_STRING([--disable-lvs-64bit-stats], [do not use the LVS 64-bit stats])])
AC_ARG_ENABLE(vrrp,
  [AS_HELP_STRING([--disable-vrrp], [do not use the VRRP framework])])
AC_ARG_ENABLE(bfd,
  [AS_HELP_STRING([--enable-bfd], [use the BFD framework])])
AC_ARG_WITH(kernel-dir,
  [AS_HELP_STRING([--with-kernel-dir=DIR], [path to linux kernel source directory])],
  [AS_HELP_STRING([kernel_src_path="$withval"],], [[kernel_src_path=""])])
AC_ARG_ENABLE(fwmark,
  [AS_HELP_STRING([--disable-fwmark], [compile without SO_MARK support])])
AC_ARG_ENABLE(snmp,
  [AS_HELP_STRING([--enable-snmp], [compile with SNMP support])])
AC_ARG_ENABLE(snmp-vrrp,
  [AS_HELP_STRING([--enable-snmp-vrrp], [compile with SNMP vrrp support])])
AC_ARG_ENABLE(snmp-keepalived,
  [AS_HELP_STRING([--enable-snmp-keepalived], [obsolete - use --enable-snmp-vrrp])])
AC_ARG_ENABLE(snmp-checker,
  [AS_HELP_STRING([--enable-snmp-checker], [compile with SNMP checker support])])
AC_ARG_ENABLE(snmp-rfc,
  [AS_HELP_STRING([--enable-snmp-rfc], [compile with SNMP RFC2787 (VRRPv2) and SNMP RFC6527 (VRRPv3) support])])
AC_ARG_ENABLE(snmp-rfcv2,
  [AS_HELP_STRING([--enable-snmp-rfcv2], [compile with SNMP RFC2787 (VRRPv2) support])])
AC_ARG_ENABLE(snmp-rfcv3,
  [AS_HELP_STRING([--enable-snmp-rfcv3], [compile with SNMP RFC6257 (VRRPv3) support])])
AC_ARG_ENABLE(snmp-reply-v3-for-v2,
  [AS_HELP_STRING([--disable-snmp-reply-v3-for-v2], [disable RFC6257 responses for VRRPv2 instances])])
AC_ARG_ENABLE(dbus,
  [AS_HELP_STRING([--enable-dbus], [compile with dbus support])])
AC_ARG_ENABLE(dbus-create-instance,
  [AS_HELP_STRING([--enable-dbus-create-instance], [compile with dbus support for creating instances])])
AC_ARG_ENABLE(sha1,
  [AS_HELP_STRING([--enable-sha1], [compile with SHA1 support])])
AC_ARG_WITH(init,
  [AS_HELP_STRING([--with-init=(upstart|systemd|SYSV|SUSE|openrc)], [specify init type])],
  [init_type="$withval"], [init_type=""])
AC_ARG_ENABLE(vrrp-auth,
  [AS_HELP_STRING([--disable-vrrp-auth], [compile without VRRP authentication])])
AC_ARG_ENABLE(checksum_compat,
  [AS_HELP_STRING([--disable-checksum-compat], [compile without v1.3.6 and earlier VRRPv3 unicast checksum compatibility])])
AC_ARG_ENABLE(routes,
  [AS_HELP_STRING([--disable-routes], [compile without ip rules/routes])])
AC_ARG_ENABLE(gnu-std-paths,
  [AS_HELP_STRING([--enable-gnu-std-paths], [use GNU standard paths for pid files etc])])
AC_ARG_ENABLE(dynamic-linking,
  [AS_HELP_STRING([--enable-dynamic-linking], [compile with/without dynamically linked libiptc/libipset])])
AC_ARG_ENABLE(libiptc-dynamic,
  [AS_HELP_STRING([--enable-libiptc-dynamic], [compile with libiptc dynamically linked])])
AC_ARG_ENABLE(libipset-dynamic,
  [AS_HELP_STRING([--disable-libipset-dynamic], [compile with libipset statically linked])])
AC_ARG_ENABLE(libxtables-dynamic,
  [AS_HELP_STRING([--enable-libxtables-dynamic], [compile with libxtables dynamically linked])])
AC_ARG_ENABLE(libnl-dynamic,
  [AS_HELP_STRING([--enable-libnl-dynamic], [compile with libnl dynamically linked])])
AC_ARG_ENABLE(libiptc,
  [AS_HELP_STRING([--disable-libiptc], [compile without libiptc])])
AC_ARG_ENABLE(libipset,
  [AS_HELP_STRING([--disable-libipset], [compile without libipset])])
AC_ARG_ENABLE(libnl,
  [AS_HELP_STRING([--disable-libnl], [compile without libnl])])
AC_ARG_ENABLE(hardening,
  [AS_HELP_STRING([--disable-hardening], [do not build with security hardening])])
AC_ARG_ENABLE(mem-check,
  [AS_HELP_STRING([--enable-mem-check], [compile with memory alloc checking])])
AC_ARG_ENABLE(mem-check-log,
  [AS_HELP_STRING([--enable-mem-check-log], [compile with memory alloc checking writing to syslog])])
AC_ARG_ENABLE(debug,
  [AS_HELP_STRING([--enable-debug], [compile with debugging flags])])
AC_ARG_ENABLE(netlink-timers,
  [AS_HELP_STRING([--enable-netlink-timers], [compile with netlink command timers])])
AC_ARG_ENABLE(netlink-enobufs,
  [AS_HELP_STRING([--enable-netlink-enobufs], [compile with netlink ENOBUFS errors reported])])
AC_ARG_ENABLE(smtp-alert-debug,
  [AS_HELP_STRING([--enable-smtp-alert-debug], [compile with smtp-alert debugging])])
AC_ARG_ENABLE(stacktrace,
  [AS_HELP_STRING([--enable-stacktrace], [compile with stacktrace support])])
AC_ARG_ENABLE(dump-threads,
  [  --enable-dump-threads   compile with thread dumping support])
AC_ARG_ENABLE(select-debug,
  [  --enable-select-debug   compile with select debugging support])
AC_ARG_ENABLE(timer-debug-threads,
  [  --enable-timer-debug    compile with timer debugging support])
AC_ARG_ENABLE(profile,
  [AS_HELP_STRING([--enable-profile], [compile with profiling flags])])
AC_ARG_ENABLE(conversion-checks,
  [AS_HELP_STRING([--enable-conversion-checks], [compile with conversion warnings if sensible])])
AC_ARG_ENABLE(force-conversion-checks,
  [AS_HELP_STRING([--enable-force-conversion-checks], [compile with conversion warnings])])
AC_ARG_ENABLE(Werror,
  [AS_HELP_STRING([--enable-Werror], [compile with warnings being errors])])
AC_ARG_ENABLE(json,
  [AS_HELP_STRING([--enable-json], [compile with signal to dump configuration and stats as json])])

AC_ARG_WITH([systemdsystemunitdir],
	AS_HELP_STRING([--with-systemdsystemunitdir=DIR], [Directory for systemd service files]),
	[], [with_systemdsystemunitdir=$($PKG_CONFIG --variable=systemdsystemunitdir systemd)])

# Set the kernel headers path
if test -n "$kernel_src_path"; then
  kernelinc="-I$kernel_src_path/include"
elif test ! -d /usr/include/linux -a \
	    -d /usr/src/linux/include; then
  kernelinc="-I/usr/src/linux/include"
else
  kernelinc=
fi

# Checks for programs.
AC_PROG_CC
AC_PROG_MAKE_SET
AC_PROG_INSTALL
AC_PROG_RANLIB
AC_PROG_GREP
AC_PROG_LN_S
AC_PROG_SED
AC_CHECK_TOOL(STRIP,strip)
AC_CHECK_TOOL(LDD,ldd)

m4_ifdef([AM_PROG_AR], [AM_PROG_AR])
ARFLAGS=cr
AC_SUBST(ARFLAGS)

# AC_PROG_LIBTOOL

KA_CPPFLAGS="$kernelinc"
KA_CFLAGS="-Wall -Wunused -Wstrict-prototypes -Wextra -Winit-self -g -O2 -D_GNU_SOURCE"
KA_LDFLAGS=
KA_LIBS=
NEED_LIBDL=No
#KA_LIBTOOLFLAGS =

# We want _GNU_SOURCE defined always
add_to_var([CFLAGS], [-D_GNU_SOURCE])

if test "$enable_conversion_checks" = yes; then
  # Check if we can sensibly enable -Wconversion
  AC_MSG_CHECKING([for usable -Wconversion])
  SAV_CFLAGS="$CFLAGS"
  CFLAGS="-Wconversion -O2 -Wp,-D_FORTIFY_SOURCE=2 -Werror"
  AC_COMPILE_IFELSE([AC_LANG_SOURCE([[
    #include <sys/types.h>
    #include <sys/select.h>
    #include <stdint.h>
    #include <stdbool.h>
    #include <linux/rtnetlink.h>

    #define VAL	255

    static void
    fun(uint8_t val)
    {
    }

    int main(int argc, char**argv)
    {
      fd_set set;
      uint8_t	val = 42;
      unsigned u;
      bool b;
      size_t size = 17;
      char c[2];
      char *c_ptr = c;
      struct rtattr rta;
      struct rtattr *rta_p = &rta;

      FD_SET(argc+1, &set);

      fun(argc == VAL ? VAL : val);

      //      vrrp->lower_prio_no_advert = vrrp->strict_mode ? true : global_data->vrrp_lower_prio_no_advert;
      u = u ? true : b;

      size = RTA_LENGTH(size);
      c_ptr = RTA_DATA(c_ptr);
      rta_p = RTA_NEXT(rta_p, size);

      val = (u < 256 ) ? u & 0xff : 0;
    }
    ]])],
    [
      AC_MSG_RESULT([yes])
      add_to_var([KA_CFLAGS], [-Wconversion])
    ],
    [
      AC_MSG_RESULT([no])
      AC_MSG_WARN([-Wconversion is not sensible with this compiler. Use --enable-force-conversion-checks to override.])
    ])
  CFLAGS="$SAV_CFLAGS"
elif test "$enable_force_conversion_checks" = yes; then
  add_to_var([KA_CFLAGS], [-Wconversion])
fi

if test "$enable_Werror" = yes; then
  add_to_var([KA_CFLAGS], [-Werror])
fi

AC_MSG_CHECKING([for -Wimplicit-fallthrough])
SAV_CFLAGS="$CFLAGS"
CFLAGS="-Wimplicit-fallthrough=3"
AC_COMPILE_IFELSE([AC_LANG_SOURCE([[
  int main(int argc, char**argv)
  {
  }
  ]])],
  [
    AC_MSG_RESULT([yes])
    add_to_var([KA_CFLAGS], [-Wimplicit-fallthrough=3])
  ],
  [
    AC_MSG_RESULT([no])
  ])
CFLAGS="$SAV_CFLAGS"

if test "$enable_hardening" != no; then
  AC_MSG_CHECKING([for PIE support])
  SAV_CFLAGS="$CFLAGS"
  SAV_LDFLAGS="$LDFLAGS"
  CFLAGS="$CFLAGS -fPIE"
  LDFLAGS="$LDFLAGS -pie"
  AC_LINK_IFELSE([AC_LANG_SOURCE([[
    int main(int argc, char **argv)
    {
      int i = 0;
    }
    ]])],
    AC_MSG_RESULT([yes])
      add_to_var([KA_CFLAGS], [-fPIE])
      add_to_var([KA_LDFLAGS], [-pie]),
    AC_MSG_RESULT([no]))
  CFLAGS=$SAV_CFLAGS
  LDFLAGS=$SAV_LDFLAGS

  for FLAG in \
	  "-Wformat -Werror=format-security" \
	  "-Wp,-D_FORTIFY_SOURCE=2" \
	  "-fexceptions" \
	  "-fstack-protector-strong" \
	  "--param=ssp-buffer-size=4" \
	  "-grecord-gcc-switches"
  do
    AC_MSG_CHECKING([for $FLAG support])
    CFLAGS="$CFLAGS $FLAG"
    AC_COMPILE_IFELSE(
      [AC_LANG_SOURCE([[ ]])],
      [AC_MSG_RESULT([yes])]
	add_to_var([KA_CFLAGS], [$FLAG]),
      [AC_MSG_RESULT([no])])
    CFLAGS=$SAV_CFLAGS
  done

  WL_FLAGS=
  for FLAG in \
	  "-z,relro" \
	  "-z,now"
  do
    AC_MSG_CHECKING([for -Wl,$FLAG support])
    LDFLAGS="$LDFLAGS -Wl,$FLAG"
    AC_LINK_IFELSE(
      [AC_LANG_SOURCE([[
      int main(int argc, char **argv)
      {
	int i = 0;
      }
      ]])],
      (
	AC_MSG_RESULT([yes])
	[WL_FLAGS="$WL_FLAGS,$FLAG"]
      ),
      (
	[AC_MSG_RESULT([no])]
      )
    )
    CFLAGS=$SAV_CFLAGS
  done
  if test -n "$WL_FLAGS"; then
    add_to_var([KA_LDFLAGS], [-Wl$WL_FLAGS])
  fi
fi

AC_SUBST(KA_CPPFLAGS)
AC_SUBST(KA_CFLAGS)
AC_SUBST(KA_LDFLAGS)
AC_SUBST(KA_LIBS)
# AC_SUBST(KA_LIBTOOLFLAGS)

# Checks for libraries.

# Checks for header files.
AC_CHECK_HEADERS([arpa/inet.h fcntl.h limits.h netdb.h netinet/in.h stdint.h stdlib.h string.h sys/ioctl.h sys/param.h sys/prctl.h sys/socket.h sys/time.h syslog.h unistd.h],
  [], [AC_MSG_ERROR([Missing/unusable system header file <$ac_header>])])

# check for kernel headers
SAV_CPPFLAGS="$CPPFLAGS"
CPPFLAGS="$CPPFLAGS $kernelinc"
dnl -- <linux/netlink.h> needed <sys/socket.h> until Linux 3.1
dnl -- using AC_CHECK_HEADER causes a horrible error message for the user
NETLINK_EXTRA_INCLUDE=
AC_COMPILE_IFELSE([AC_LANG_SOURCE([[
  #include <linux/netlink.h>
  ]])], [],
  [AC_CHECK_HEADER([linux/netlink.h],
    [
      AC_DEFINE([NETLINK_H_NEEDS_SYS_SOCKET_H], [ 1 ], [Define to 1 if <linux/netlink.h> needs <sys/socket.h>])
      NETLINK_EXTRA_INCLUDE="#include <sys/socket.h>"
    ], [AC_MSG_ERROR([Missing/unusable kernel header file <linux/netlink.h>])],
    [[#include <sys/socket.h>]])])

AC_CHECK_HEADERS([asm/types.h linux/ethtool.h linux/icmpv6.h linux/if_ether.h linux/if_packet.h linux/ip.h linux/sockios.h linux/types.h],
  [], [AC_MSG_ERROR([Missing/unusable kernel header file <$ac_header>])])
AC_CHECK_HEADERS([linux/fib_rules.h linux/if_addr.h linux/if_link.h],
  [], [AC_MSG_ERROR([Missing/unusable kernel header file <$ac_header>])],
  [[$NETLINK_EXTRA_INCLUDE]])
AC_CHECK_HEADERS([linux/if_arp.h],
  [], [AC_MSG_ERROR([Missing/unusable <$ac_header>])],
  [[#include <sys/socket.h>]])
CPPFLAGS="$SAV_CPPFLAGS"

# Checks for typedefs, structures, and compiler characteristics.
AC_HEADER_STDBOOL
AC_C_INLINE
AC_TYPE_INT64_T
AC_TYPE_PID_T
AC_TYPE_SIZE_T
AC_TYPE_UINT16_T
AC_TYPE_UINT32_T
AC_TYPE_UINT64_T
AC_TYPE_UINT8_T
AC_C_CONST

# Checks for library functions.
AC_FUNC_FORK
AC_FUNC_MALLOC
AC_FUNC_REALLOC
AC_CHECK_FUNCS([dup2 getcwd gettimeofday memmove memset select setenv socket strcasecmp strchr strdup strerror strpbrk strstr strtol strtoul uname])
dnl - pipe2() since Linux 2.6.27 and glibc 2.9.
AC_CHECK_FUNCS([pipe2], [add_system_opt([PIPE2])])
dnl - signalfd() since Linux 2.6.22 and glibc 2.8
AC_CHECK_FUNCS([signalfd], [add_system_opt([SIGNALFD])])
dnl - inotify_init1() since Linux 2.6.27
AC_CHECK_FUNCS([inotify_init1], [add_system_opt([INOTIFY_INIT1])])

# glibc uses unsigned int as 3rd parameter to __assert_fail(), musl uses int.
AC_COMPILE_IFELSE([AC_LANG_SOURCE([[
  #include <assert.h>
  #include <stdlib.h>

  void __assert_fail(const char * a, const char *b, unsigned int l, const char *c)
  {
    exit(a[0] + b[0] + c[0] + l == 0);
  }
  ]])],
  [LINE_type="unsigned int"], [LINE_type="int"])
AC_DEFINE_UNQUOTED([LINE_type], [ $LINE_type ], [The type of parameter __line passed to __assert_fail()])

dnl - Do we want to override dynamic/static linking?
if test -n "$enable_dynamic_linking"; then
  enable_libiptc_dynamic=$enable_dynamic_linking
  enable_libipset_dynamic=$enable_dynamic_linking
  enable_libxtables_dynamic=$enable_dynamic_linking
  enable_libnl_dynamic=$enable_dynamic_linking
fi

# check for missing definition - added in glibc 2.8
AC_CHECK_DECLS([ETHERTYPE_IPV6], [],
  [
    AC_DEFINE([ETHERTYPE_IPV6], [0x86dd], [Defined here if not found in <net/ethernet.h>.])
  ],
  [[#include <net/ethernet.h>]])

BUILD_GENHASH=Yes
dnl ----[ Checks for openssl ]----
# check for openssl headers
NEED_MD5=no
NEED_SSL=no
if test "$enable_vrrp" != no -a \
	"$enable_vrrp_auth" != no; then
  NEED_MD5=yes
fi
if test "$enable_lvs" != no; then
  NEED_MD5=yes
  NEED_SSL=yes
fi
AC_CHECK_HEADERS([openssl/ssl.h openssl/err.h], [],
  [
    if test $NEED_SSL = yes; then
      AC_MSG_ERROR([
  !!! OpenSSL is not properly installed on your system. !!!
  !!! Can not include OpenSSL headers files.            !!!])
    fi
    BUILD_GENHASH=No
    NEED_SSL=no
    break
  ])
AC_CHECK_HEADERS([openssl/md5.h], [],
  [
    if test $NEED_MD5 = yes; then
      AC_MSG_ERROR([
  !!! OpenSSL is not properly installed on your system. !!!
  !!! Can not include OpenSSL MD5 headers files.        !!!])
    fi
    BUILD_GENHASH=No
    NEED_MD5=no
    break
  ])
unset LIBS

$PKG_CONFIG --exists openssl
if test $? -eq 0; then
  add_pkg_config([openssl], [OPENSSL])
else
  OPENSSL_LIBS="-lssl -lcrypto"
fi

EXTRA_LIBS=`echo $OPENSSL_LIBS | sed -e "s/-lcrypto//"`
AC_CHECK_LIB(crypto, MD5_Init, [],
  [
    if test $NEED_MD5 = yes; then
      AC_MSG_ERROR([OpenSSL MD5 libraries are required])
    fi
    BUILD_GENHASH=No
  ], [$EXTRA_LIBS])
if test $NEED_MD5 = yes; then
  add_to_var([KA_LIBS], [$LIBS])
fi
add_to_var([GENHASH_LIBS], [$LIBS])
unset LIBS

EXTRA_LIBS=`echo $OPENSSL_LIBS | sed -e "s/-lssl//"`
AC_CHECK_LIB(ssl, SSL_CTX_new, [],
  [
    if test $NEED_SSL = yes; then
      AC_MSG_ERROR([OpenSSL libraries are required])
    fi
    BUILD_GENHASH=No
  ], [$EXTRA_LIBS])
if test $NEED_SSL = yes; then
  add_to_var([KA_LIBS], [$LIBS])
fi
add_to_var([GENHASH_LIBS], [$LIBS])
unset LIBS

if test $BUILD_GENHASH = No; then
  AC_MSG_NOTICE([Unable to build genhash due to missing openssl headers/libraries])
  GENHASH_LIBS=
fi
AC_SUBST([GENHASH_LIBS])
AM_CONDITIONAL([BUILD_GENHASH], [test $BUILD_GENHASH = Yes])

dnl ----[ Checks for libraries ]----
NETLINK_VER=0
IPVS_USE_NL=No
IPV4_DEVCONF=No
if test .${enable_libnl} != .no; then
  $PKG_CONFIG --exists libnl-3.0
  if test $? -eq 0; then
    add_pkg_config([libnl-3.0], [NL3], [remove-requires])
    NL3_LIB=`echo $NL3_LIBS | sed -e "s/-l//g"`

    AC_CHECK_LIB($NL3_LIB, nl_socket_alloc,
      [
        NETLINK_VER=3
        NEED_NL3=No
        add_pkg_config([libnl-3.0], [NL3])

	if test .$enable_lvs != .no; then
	  add_pkg_config([libnl-genl-3.0], [GENL], [remove-requires])
	  GENL_LIB=`echo $GENL_LIBS | sed -e "s/-l//g"`
	  AC_CHECK_LIB($GENL_LIB, genl_connect, [],
	    [AC_MSG_ERROR([libnl-3 is installed but not libnl-gen-3. Please, install libnl-gen-3/libnl-genl-3.])])
	  IPVS_USE_NL=Yes
	  if test .$enable_libnl_dynamic = .yes; then
	    add_pkg_config_without_libs([libnl-genl-3.0])
	    get_lib_name([$GENL_LIB], [genl_connect])
	    AC_DEFINE_UNQUOTED([NL3_GENL_LIB_NAME], [ "$LIB_NAME" ], [Define the nl-genl-3.0 library name])
	  else
	    add_pkg_config([libnl-genl-3.0], [], [remove-requires])
	  fi
	  NEED_NL3=Yes
	fi

<<<<<<< HEAD
      if test $NETLINK_VER -eq 3 -a .$disable_vrrp != .no; then
	NEED_NL3=Yes

	dnl ----[Check have IPV4_DEVCONF defines - since Linux 3.11]----
	SAV_CPPFLAGS="$CPPFLAGS"
	CPPFLAGS="$CPP_FLAGS $kernelinc"
	IPV4_DEVCONF=Yes
	AC_CHECK_DECLS([
	  IPV4_DEVCONF_ARP_IGNORE,
	  IPV4_DEVCONF_ACCEPT_LOCAL,
	  IPV4_DEVCONF_RP_FILTER,
	  IPV4_DEVCONF_ARPFILTER],
	  [],
	  [
	    IPV4_DEVCONF=No
	    break
	  ],
	  [[#include <linux/ip.h>]])
	if test $IPV4_DEVCONF = Yes; then
	  CPPFLAGS="$SAV_CPPFLAGS $NL3_CPPFLAGS"
	  AC_CHECK_HEADERS([netlink/route/link.h netlink/route/link/inet.h], [], [AC_MSG_ERROR([libnl-3 route link headers missing])])
	  AC_DEFINE([_HAVE_IPV4_DEVCONF_], [ 1 ], [Define to 1 if have IPv4 netlink device configuration])
	  add_system_opt([IPV4_DEVCONF])

	  dnl ----[Check if have net/if.h and netlink/route/link.h namespace collision]----
	  dnl -- Resolved in libnl3-3.2.26 (release 30/3/2015)
	  AC_MSG_CHECKING([for net/if.h and libnl3/netlink/route/link.h namespace collision])
	  AC_COMPILE_IFELSE([AC_LANG_SOURCE([[
	      #include <netlink/route/link.h>
	      #include <net/if.h>
	    ]])], [
	      AC_MSG_RESULT([no])
	    ], [
	      AC_MSG_RESULT([yes])
	      AC_DEFINE([_HAVE_IF_H_LINK_H_COLLISION_], [ 1 ], [Define to 1 if <net/if.h> and <netlink/route/link.h> namespace collision])
	      add_system_opt([IF_H_LINK_H_COLLISION])
	    ])
	fi
	CPPFLAGS="$SAV_CPPFLAGS"
      fi
=======
	if test $disable_vrrp != .no; then
	  NEED_NL3=Yes

          dnl ----[Check have IPV4_DEVCONF defines - since Linux 3.11]----
          SAV_CPPFLAGS="$CPPFLAGS"
          CPPFLAGS="$CPP_FLAGS $kernelinc"
          IPV4_DEVCONF=Yes
          AC_CHECK_DECLS([
            IPV4_DEVCONF_ARP_IGNORE,
            IPV4_DEVCONF_ACCEPT_LOCAL,
            IPV4_DEVCONF_RP_FILTER,
            IPV4_DEVCONF_ARPFILTER],
            [],
            [
              IPV4_DEVCONF=No
              break
            ],
            [[#include <linux/ip.h>]])
          if test $IPV4_DEVCONF = Yes; then
            CPPFLAGS="$SAV_CPPFLAGS $NL3_CPPFLAGS"
            AC_CHECK_HEADERS([netlink/route/link.h netlink/route/link/inet.h], [], [AC_MSG_ERROR([libnl-3 route link headers missing])])
            AC_DEFINE([_HAVE_IPV4_DEVCONF_], [ 1 ], [Define to 1 if have IPv4 netlink device configuration])
            add_build_opt([IPV4_DEVCONF])

            dnl ----[Check if have net/if.h and netlink/route/link.h namespace collision]----
            dnl -- Resolved in libnl3-3.2.26 (release 30/3/2015)
            AC_MSG_CHECKING([for net/if.h and libnl3/netlink/route/link.h namespace collision])
            AC_COMPILE_IFELSE([AC_LANG_SOURCE([[
                #include <netlink/route/link.h>
                #include <net/if.h>
              ]])], [
                AC_MSG_RESULT([no])
              ], [
                AC_MSG_RESULT([yes])
                AC_DEFINE([_HAVE_IF_H_LINK_H_COLLISION_], [ 1 ], [Define to 1 if <net/if.h> and <netlink/route/link.h> namespace collision])
                add_build_opt([IF_H_LINK_H_COLLISION])
              ])
          fi
          CPPFLAGS="$SAV_CPPFLAGS"
        fi
>>>>>>> ac809b08

	if test $IPV4_DEVCONF = Yes; then
	  add_pkg_config([libnl-route-3.0], [ROUTE], [remove-requires])
	  ROUTE_LIB=`echo $ROUTE_LIBS | sed -e "s/-l//g"`
	  AC_CHECK_LIB($ROUTE_LIB, nl_rtgen_request, [],
	    [AC_MSG_ERROR([libnl-3 is installed but not libnl-route-3. Please, install libnl-route-3.])])
	  if test .$enable_libnl_dynamic = .yes; then
	    add_pkg_config_without_libs([libnl-route-3.0])
	    get_lib_name([$ROUTE_LIB], [rtgen_request])
	    AC_DEFINE_UNQUOTED([NL3_ROUTE_LIB_NAME], [ "$LIB_NAME" ], [Define the nl-route-3.0 library name])
	  else
	    add_pkg_config([libnl-route-3.0], [], [remove-requires])
	  fi
	fi

<<<<<<< HEAD
      if test $NEED_NL3 = Yes; then
	AC_DEFINE([_HAVE_LIBNL3_], [ 1 ], [Define to 1 if using libnl-3])
	add_system_opt([LIBNL3])
	if test .$enable_libnl_dynamic = .yes; then
	  add_system_opt([LIBNL_DYNAMIC])
	  add_pkg_config_without_libs([libnl-3.0])
=======
	if test $NEED_NL3 = Yes; then
	  AC_DEFINE([_HAVE_LIBNL3_], [ 1 ], [Define to 1 if using libnl-3])
	  add_build_opt([LIBNL3])
	  if test .$enable_libnl_dynamic = .yes; then
	    add_build_opt([LIBNL_DYNAMIC])
	    add_pkg_config_without_libs([libnl-3.0])
	    AC_DEFINE([_LIBNL_DYNAMIC_], [ 1 ], [Define to 1 if building with libnl dynamic linking])
	    NEED_LIBDL=Yes
	    get_lib_name([$NL3_LIB], [nl_socket_alloc])
	    AC_DEFINE_UNQUOTED([NL3_LIB_NAME], [ "$LIB_NAME" ], [Define the nl-3 library name])
	  else
	    add_pkg_config([libnl-3.0])
	  fi
	fi
      ], [])
  fi

  if test $NETLINK_VER -eq 0 -a .$enable_lvs != .no; then
    AC_CHECK_LIB(nl, nl_socket_modify_cb,
      [
        IPVS_USE_NL=Yes
        NETLINK_VER=1
        AC_DEFINE([_HAVE_LIBNL1_], [ 1 ], [Define to 1 if using libnl-1])
        add_build_opt([LIBNL1])
	if test .$enable_libnl_dynamic = .yes; then
          add_pkg_config_without_libs([libnl-1])
          add_build_opt([LIBNL_DYNAMIC])
>>>>>>> ac809b08
	  AC_DEFINE([_LIBNL_DYNAMIC_], [ 1 ], [Define to 1 if building with libnl dynamic linking])
	  NEED_LIBDL=Yes
	  get_lib_name([nl], [nl_socket_modify_cb])
	  AC_DEFINE_UNQUOTED([NL_LIB_NAME], [ "$LIB_NAME" ], [Define the nl library name])
	else
          add_pkg_config([libnl-1])
	fi
<<<<<<< HEAD
      fi
    ],
    [
      if test .$enable_lvs != .no; then
	AC_CHECK_LIB(nl, nl_socket_modify_cb,
	  [
	    IPVS_USE_NL=Yes
	    NETLINK_VER=1
	    AC_DEFINE([_HAVE_LIBNL1_], [ 1 ], [Define to 1 if using libnl-1])
	    add_system_opt([LIBNL1])
	    if test .$enable_libnl_dynamic = .yes; then
	      add_pkg_config_without_libs([libnl-1])
	      add_config_opt([LIBNL_DYNAMIC])
	      AC_DEFINE([_LIBNL_DYNAMIC_], [ 1 ], [Define to 1 if building with libnl dynamic linking])
	      NEED_LIBDL=Yes
	      get_lib_name([nl], [nl_socket_modify_cb])
	      AC_DEFINE_UNQUOTED([NL_LIB_NAME], [ "$LIB_NAME" ], [Define the nl library name])
	    else
	      add_pkg_config([libnl-1])
	    fi
	  ],
	  [
	    AC_MSG_WARN([keepalived will be built without libnl support.])
	  ])
      fi
    ])
=======
      ],
      [ AC_MSG_WARN([keepalived will be built without libnl support.])
    ])
  fi
>>>>>>> ac809b08

  if test $NETLINK_VER -ne 0; then
    SAV_CPPFLAGS="$CPPFLAGS"
    CPPFLAGS="$CPPFLAGS $kernelinc"
    AC_CHECK_HEADERS([linux/rtnetlink.h], [], [AC_MSG_ERROR([Unusable linux/rtnetlink.h])], [$NETLINK_EXTRA_INCLUDE])
    CPPFLAGS="$SAV_CPPFLAGS $NL3_CPPFLAGS"
    AC_CHECK_HEADERS([libnfnetlink/libnfnetlink.h], [], [AC_MSG_ERROR([libnfnetlink headers missing])])
    AC_CHECK_HEADERS([netlink/netlink.h], [], [AC_MSG_ERROR([netlink headers missing])])
    if test .$disable_lvs != .no; then
      AC_CHECK_HEADERS([netlink/genl/ctrl.h netlink/genl/genl.h], [], [AC_MSG_ERROR([netlink genl headers missing])])
    fi
    CPPFLAGS="$SAV_CPPFLAGS"
  fi
fi
AM_CONDITIONAL([LIBNL1], [test $NETLINK_VER -eq 1])
AM_CONDITIONAL([LIBNL3], [test $NETLINK_VER -eq 3])
AM_CONDITIONAL([LIBNL_DYNAMIC], [test .$enable_libnl_dynamic = .yes -a $NETLINK_VER -ne 0])

AC_CHECK_LIB(magic, magic_open,
  [
    AC_DEFINE([_HAVE_LIBMAGIC_], [ 1 ], [Define to 1 if have magic library])
    add_to_var([KA_LIBS], [-lmagic])
  ])
unset LIBS

dnl -- Check for the following variables introduced at various times into Linux
dnl --FRA_OIFNAME		dnl -- Linux 2.6.33
dnl --RTAX_QUICKACK		dnl -- Linux 3.11
dnl --FRA_SUPPRESS_PREFIXLEN	dnl -- Linux 3.12
dnl --FRA_SUPPRESS_IFGROUP	dnl -- Linux 3.12
dnl --RTAX_CC_ALGO		dnl -- Linux 4.0
dnl --RTA_VIA			dnl -- Linux 4.1
dnl --RTA_NEWDST		dnl -- Linux 4.1
dnl --RTA_PREF			dnl -- Linux 4.1
dnl --FRA_TUN_ID		dnl -- Linux 4.3
dnl --RTA_ENCAP			dnl -- Linux 4.3
dnl --RTEXT_FILTER_SKIP_STATS	dnl -- Linux 4.4
dnl --RTA_EXPIRES		dnl -- Linux 4.5
dnl --FRA_UID_RANGE		dnl -- Linux 4.10
AC_CHECK_DECLS([RTA_ENCAP, RTA_EXPIRES, RTA_NEWDST, RTA_PREF, FRA_SUPPRESS_PREFIXLEN, FRA_SUPPRESS_IFGROUP, FRA_TUN_ID, RTAX_CC_ALGO, RTAX_QUICKACK, RTEXT_FILTER_SKIP_STATS, FRA_UID_RANGE], [], [],
  [[#include <linux/rtnetlink.h>
    #include <sys/socket.h>
    #include <linux/fib_rules.h>]])
dnl - following only needed for for flag loop
AC_CHECK_DECLS([RTA_VIA, FRA_OIFNAME], [], [],
  [[#include <linux/rtnetlink.h>
    #include <sys/socket.h>
    #include <linux/fib_rules.h>]])
for flag in RTA_ENCAP RTA_EXPIRES RTA_NEWDST RTA_PREF RTA_VIA FRA_OIFNAME FRA_SUPPRESS_PREFIXLEN FRA_SUPPRESS_IFGROUP FRA_TUN_ID RTAX_CC_ALGO RTAX_QUICKACK RTEXT_FILTER_SKIP_STATS FRA_UID_RANGE; do
  AS_VAR_COPY([decl_var], [ac_cv_have_decl_$flag])
  if test ${decl_var} = yes; then
    add_system_opt[${flag}]
  fi
done

dnl - Introduced in Linux 3.14
AC_CHECK_DECLS([IFA_FLAGS], [], [], [[#include <linux/if_addr.h>]])

dnl -- RedHat backported ENCAP_IP and ENCAP_IP6 without MPLS and ILA
AC_CHECK_DECLS([LWTUNNEL_ENCAP_MPLS, LWTUNNEL_ENCAP_ILA], [], [],
  [[#include <linux/lwtunnel.h>]])
if test ${ac_cv_have_decl_RTA_ENCAP}; then
  for flag in LWTUNNEL_ENCAP_MPLS LWTUNNEL_ENCAP_ILA; do
    AS_VAR_COPY([decl_var], [ac_cv_have_decl_$flag])
    if test ${decl_var} = yes; then
      add_system_opt[${flag}]
    fi
  done
fi

dnl ----[Check for iptables libraries]----
USE_LIBIPTC=No
USE_LIBIPSET=No
if test .${enable_libiptc} != .no -a .$enable_vrrp != .no; then
  USE_LIBIPTC=Yes
  dnl -- linux/netfilter/x_tables.h since Linux 2.6.16
  SAV_CPPFLAGS="$CPPFLAGS"
  CPPFLAGS="$CPPFLAGS $kernelinc"
  AC_CHECK_HEADERS([linux/netfilter/x_tables.h xtables.h libiptc/libip6tc.h libiptc/libiptc.h libiptc/libxtc.h], [],
    [
      USE_LIBIPTC=No
      break
    ])
  CPPFLAGS="$SAV_CPPFLAGS"

  if test $USE_LIBIPTC = Yes; then
    add_pkg_config([--static libiptc], [IPTC])
    LIBS="$IPTC_LIBS"
    SAV_CPPFLAGS="$CPPFLAGS"
    CPPFLAGS="$CPPFLAGS $kernelinc"
    AC_CHECK_LIB(iptc, iptc_init,
      [
	AC_DEFINE([_HAVE_LIBIPTC_], [ 1 ], [Define to 1 if have iptables libraries])
	add_system_opt([LIBIPTC])
	if test .${enable_libiptc_dynamic} != .yes; then
	  add_pkg_config([--static libiptc])
	  dnl - Older versions of libiptc produced a requirement for -liptc, but we don't need it
	  KA_LIBS=`echo $KA_LIBS | sed -e "s/ -liptc//"`
	  dnl - Even older versions of libiptc don't produce any requirement other than -liptc
	  IPTC_LIBS=`echo $IPTC_LIBS | sed -e "s/ *-L[[^ ]]*  */ /" -e "s/ *-liptc */ /" -e "s/^  *$//"`
	  if test ".$IPTC_LIBS" = .; then
	    KA_LIBS=`echo $KA_LIBS -lip4tc -lip6tc`
	  fi
	else
	  add_pkg_config_without_libs([libiptc])
	  add_config_opt([LIBIPTC_DYNAMIC])
	  AC_DEFINE([_LIBIPTC_DYNAMIC_], [ 1 ], [Define to 1 if building with libiptc dynamic linking])
	  NEED_LIBDL=Yes
	  get_lib_name([ip4tc], [iptc_init])
	  AC_DEFINE_UNQUOTED([IP4TC_LIB_NAME], [ "$LIB_NAME" ], [Define the ip4tc library name])
	  get_lib_name([ip6tc], [ip6tc_init])
	  AC_DEFINE_UNQUOTED([IP6TC_LIB_NAME], [ "$LIB_NAME" ], [Define the ip6tc library name])
	fi
      ],
      [USE_LIBIPTC=No])
    CPPFLAGS="$SAV_CPPFLAGS"
  fi

  if test $USE_LIBIPTC = Yes; then
    if test .$enable_libxtables_dynamic != .yes; then
      add_pkg_config([xtables])
    else
      add_pkg_config_without_libs([xtables])
      AC_DEFINE([_LIBXTABLES_DYNAMIC_], [ 1 ], [Define to 1 if building with libxtables dynamic linking])
      add_config_opt([XTABLES_DYNAMIC])
      NEED_LIBDL=Yes
      get_lib_name([xtables], [xtables_insmod])
      AC_DEFINE_UNQUOTED([XTABLES_LIB_NAME], [ "$LIB_NAME" ], [Define the xtables library name])
    fi

    dnl ----[Check for ipset libraries]----
    SAV_CPPFLAGS="$CPPFLAGS"
    CPPFLAGS="$CPPFLAGS $kernelinc"
    if test "${enable_libipset}" != no; then
      $PKG_CONFIG --exists libipset
      if test $? -eq 0; then
	add_pkg_config([libipset], [IPSET])
      else
	IPSET_LIBS="-lipset"
      fi
      SAV_LIBS=$LIBS
      LIBS="$IPTC_LIBS $IPSET_LIBS"

      AC_CHECK_LIB(ipset, ipset_session_init,
<<<<<<< HEAD
	[
	  USE_LIBIPSET=Yes
	  AC_CHECK_HEADERS([libipset/data.h libipset/linux_ip_set.h libipset/session.h libipset/types.h], [],
	    [
	      USE_LIBIPSET=No
	      break
	    ])

	  if test $USE_LIBIPSET = Yes; then
	    AC_CHECK_LIB(xtables, xtables_insmod, [], [USE_LIBIPSET=No])
	  fi

	  if test $USE_LIBIPSET = Yes; then
	    dnl -- Need to use <libipset/linux_ip_set.h> for <linux/netfilter/xt_set.h> prior to Linux 3.4
	    EXTRA_INCLUDE=
	    AC_COMPILE_IFELSE([AC_LANG_SOURCE([[
	      #include <linux/netfilter/xt_set.h>
	      ]])],
	      [AC_CHECK_HEADERS([linux/netfilter/xt_set.h], [], [USE_LIBIPSET=No], [])],
	      [AC_CHECK_HEADER([linux/netfilter/xt_set.h],
		[
		  AC_DEFINE([USE_LIBIPSET_LINUX_IP_SET_H], [ 1 ], [Define to 1 if <linux/netfilter/xt_set.h> needs <libipset/linux_ip_set.h>])
		  EXTRA_INCLUDE="#include <libipset/linux_ip_set.h>"
		], [USE_LIBIPSET=No],
		[[#include <libipset/linux_ip_set.h>]])
=======
        [
          USE_LIBIPSET=Yes
          AC_CHECK_HEADERS([libipset/data.h libipset/linux_ip_set.h libipset/session.h libipset/types.h], [],
            [
              USE_LIBIPSET=No
              break
            ])

          if test $USE_LIBIPSET = Yes; then
            AC_CHECK_LIB(xtables, xtables_insmod, [], [USE_LIBIPSET=No])
          fi

          if test $USE_LIBIPSET = Yes; then
            dnl -- Need to use <libipset/linux_ip_set.h> for <linux/netfilter/xt_set.h> prior to Linux 3.4
            EXTRA_INCLUDE=
            AC_COMPILE_IFELSE([AC_LANG_SOURCE([[
              #include <linux/netfilter/xt_set.h>
              ]])],
              [AC_CHECK_HEADERS([linux/netfilter/xt_set.h], [], [USE_LIBIPSET=No], [])],
              [AC_CHECK_HEADER([linux/netfilter/xt_set.h],
                [
                  AC_DEFINE([USE_LIBIPSET_LINUX_IP_SET_H], [ 1 ], [Define to 1 if <linux/netfilter/xt_set.h> needs <libipset/linux_ip_set.h>])
                  EXTRA_INCLUDE="#include <libipset/linux_ip_set.h>"
                ], [USE_LIBIPSET=No],
                [[#include <libipset/linux_ip_set.h>]])
>>>>>>> ac809b08
	      ]
	    )
	  fi

	  if test $USE_LIBIPSET = Yes; then
	    AC_DEFINE([_HAVE_LIBIPSET_], [ 1 ], [Define to 1 if have ipset library])
	    $PKG_CONFIG --exists libipset
	    if test $? -eq 0; then
	      if test .${enable_libipset_dynamic} = .no; then
		add_pkg_config([libipset])
	      else
		add_pkg_config_without_libs([libipset])
	      fi
	    elif test .${enable_libipset_dynamic} = .no; then
	      add_to_var([KA_LIBS], [-lipset])
	    fi
	    if test .${enable_libipset_dynamic} != .no; then
	      AC_DEFINE([_LIBIPSET_DYNAMIC_], [ 1 ], [Define to 1 if building with libipset dynamic linking])
	      add_config_opt([LIBIPSET_DYNAMIC])
	      NEED_LIBDL=Yes
	      get_lib_name([ipset], [ipset_session_init])
	      AC_DEFINE_UNQUOTED([IPSET_LIB_NAME], [ "$LIB_NAME" ], [Define the ipset library name])
	    else
	      add_config_opt([LIBIPSET])
	    fi

	    dnl -- xt_set_info_match first introduced in Linux 2.6.39 (initial implementation of ipsets)
	    dnl -- xt_set_info_match_v1 declared since Linux 3.1
	    AC_CHECK_MEMBER([struct xt_set_info_match_v1.match_set.index], [AC_DEFINE([HAVE_XT_SET_INFO_MATCH_V1], [ 1 ], [Define to 1 if have struct xt_set_info_match_v1])], [],
	      [
		$EXTRA_INCLUDE
		#include <linux/netfilter/xt_set.h>
	      ])
	    dnl -- xt_set_info_match_v3 declared since Linux 3.10
	    AC_CHECK_MEMBER([struct xt_set_info_match_v3.match_set.index], [AC_DEFINE([HAVE_XT_SET_INFO_MATCH_V3], [ 1 ], [Define to 1 if have struct xt_set_info_match_v3])], [],
	      [
		$EXTRA_INCLUDE
		#include <linux/netfilter/xt_set.h>
	      ])
	    dnl -- xt_set_info_match_v4 declared since Linux 3.19
	    AC_CHECK_MEMBER([struct xt_set_info_match_v4.match_set.index], [AC_DEFINE([HAVE_XT_SET_INFO_MATCH_V4], [ 1 ], [Define to 1 if have struct xt_set_info_match_v4])], [],
	      [
		$EXTRA_INCLUDE
		#include <linux/netfilter/xt_set.h>
	      ])

	    dnl - ipset type iface introduced in Linux 3.1
	    AC_COMPILE_IFELSE([AC_LANG_SOURCE([[
	      #include <linux/netfilter/ipset/ip_set.h>
	      int main(void) { int var = IPSET_ATTR_IFACE; }
	      ]])],
	      [AC_DEFINE([HAVE_IPSET_ATTR_IFACE], [ 1 ], [Define to 1 if ipset supports iface type])])

	    dnl - The include guard for <linux/netfilter/ipset/ip_set.h> has the leading _UAPI remove when
	    dnl - the source code is processed to produce the actual header files.
	    dnl - Unfortunately libipset provides a copy of the kernel headers, as <libipset/linux_ip_set*.h>,
	    dnl - but it doesn't remove the _UAPI from the header files when installing them.
	    dnl - Unfortunately we need to include some libipset header files, which include the
	    dnl - libipset version, and also <linux/netfilter/xt_set.h> which includes the kernel version.
	    dnl - To get around this problem, after include one of these we need to define the header guard
	    dnl - for the other, to stop it being included as well.
	    dnl - This is reported as a bug against ipset at https://bugzilla.netfilter.org/show_bug.cgi?id=1139
	    dnl - We will take the kernel version if there is an inclusion collision.
	    AC_COMPILE_IFELSE([AC_LANG_SOURCE([[
	      #include <linux/netfilter/ipset/ip_set.h>
	      #include <libipset/linux_ip_set.h>
	      int main(void) {}
	      ]])], [],
	      [AC_COMPILE_IFELSE([AC_LANG_SOURCE([[
		 #include <linux/netfilter/ipset/ip_set.h>
		 #ifdef _UAPI_IP_SET_H
		 #error _UAPI_IP_SET_H defined
		 #endif
		 int main(void) {}
		 ]])],
		 [AC_DEFINE([LIBIPSET_H_ADD_UAPI_IP_SET_H_GUARD], [1], [Define to add guard _UAPI_IP_SET_H before including <libipset/linux_ip_set.h>])],
		 [AC_DEFINE([LIBIPSET_H_ADD_IP_SET_H_GUARD], [1], [Define to add guard _IP_SET_H before including <libipset/linux_ip_set.h>])])
	      ])
	  fi
	])
      LIBS="$SAV_LIBS"
    fi

    dnl -- XT_EXTENSION_MAXNAMELEN not defined until Linux 2.6.35
    AC_CHECK_DECL([XT_EXTENSION_MAXNAMELEN], [],
      [AC_DEFINE([XT_EXTENSION_MAXNAMELEN], [ (XT_FUNCTION_MAXNAMELEN - 1) ], [Define if <linux/netfilter/x_tables.h> doesnt define it])],
      [#include <linux/netfilter/x_tables.h>])

    CPPFLAGS="$SAV_CPPFLAGS"
  fi
fi
AM_CONDITIONAL([LIBIPTC], [test $USE_LIBIPTC = Yes])
AM_CONDITIONAL([LIBIPSET], [test $USE_LIBIPSET = Yes])
unset LIBS

dnl ----[Check if have linux/if.h and net/if.h namespace collision]----
# Including <linux/if.h> and <net/if.h> can cause a namespace collision.
# Later versions of the headers are OK if linux/if.h is included second
AC_MSG_CHECKING([for linux/if.h and net/if.h namespace collision])
SAV_CPPFLAGS="$CPPFLAGS"
CPPFLAGS="$CPPFLAGS $kernelinc"
AC_COMPILE_IFELSE([AC_LANG_SOURCE([[
    #include <net/if.h>
    #include <linux/if.h>
  ]])],
  [
    AC_MSG_RESULT([no])
  ],
  [
    AC_MSG_RESULT([yes])
    AC_DEFINE([_HAVE_NET_LINUX_IF_H_COLLISION_], [ 1 ], [Define to 1 if have linux/if.h followed by net/if.h namespace collision])
    add_system_opt([NET_LINUX_IF_H_COLLISION])
  ])
CPPFLAGS="$SAV_CPPFLAGS"

dnl ----[Check if have linux/if_ether.h and netinet/if_ether.h namespace collision]----
# Including <linux/if_ether.h> and <netinet/if_ether.h> causes a namespace collision
# with musl libc, but the collision only occurs if linux/ip_ether.h is included
# before netinet/if_ether.h. The problem is that we want to include them in that
# order.
AC_MSG_CHECKING([for linux/if_ether.h then netinet/if_ether.h namespace collision])
SAV_CPPFLAGS="$CPPFLAGS"
CPPFLAGS="$CPPFLAGS $kernelinc"
AC_COMPILE_IFELSE([AC_LANG_SOURCE([[
    #include <linux/if_ether.h>
    #include <netinet/if_ether.h>
  ]])],
  [
    AC_MSG_RESULT([no])
  ],
  [
    AC_MSG_RESULT([yes])
    AC_DEFINE([_HAVE_NETINET_LINUX_IF_ETHER_H_COLLISION_], [ 1 ], [Define to 1 if have linux/if_ether.h then netinet/if_ether.h namespace collision])
    add_system_opt([NETINET_LINUX_IF_ETHER_H_COLLISION])
  ])
CPPFLAGS="$SAV_CPPFLAGS"

# Linux 4.5 to 4.5.4 has <libiptc/libiptc.h> indirectly including <net/if.h>
# and <linux/if.h> which causes a namespace collision.
AC_MSG_CHECKING([for libiptc/libiptc.h linux/if.h and net/if.h namespace collision])
SAV_CPPFLAGS="$CPPFLAGS"
CPPFLAGS="$CPPFLAGS $kernelinc"
AC_COMPILE_IFELSE([AC_LANG_SOURCE([[
    #include <libiptc/libiptc.h>
  ]])],
  [
    AC_MSG_RESULT([no])
  ],
  [
    AC_MSG_RESULT([yes])
    AC_DEFINE([_HAVE_LIBIPTC_LINUX_NET_IF_H_COLLISION_], [ 1 ], [Define to 1 if have libiptc/libiptc.h linux/if.h and net/if.h namespace collision])
    add_system_opt([LIBIPTC_LINUX_NET_IF_H_COLLISION])
  ])
CPPFLAGS="$SAV_CPPFLAGS"

dnl ----[ Checks for LVS, VRRP and BFD support ]----
IPVS_SYNCD_ATTRIBUTES=No
IPVS_64BIT_STATS=No
if test "$enable_lvs" != no; then
  IPVS_SUPPORT=Yes
  add_config_opt([LVS])
  AC_DEFINE([_WITH_LVS_], [ 1 ], [Define to 1 if have IPVS support])

  dnl -- <linux/ip_vs.h> exists from 2.6.27; prior to that <net/ip_vs.h> is used
  AC_CHECK_HEADERS([linux/ip_vs.h],
    [
      dnl -- From 2.6.35 (but CentOS has it in 2.6.32)
      AC_CHECK_DECLS([IP_VS_SVC_F_ONEPACKET], [], [],
	[[#include <linux/ip_vs.h>]])
    ])

  if test $IPVS_USE_NL = Yes; then
    AC_DEFINE([LIBIPVS_USE_NL], [ 1 ], [Define to 1 if libipvs can use netlink])
    add_system_opt([LIBIPVS_NETLINK])
  fi

  dnl ----[ IPVS syncd options ]---
  SAV_CPPFLAGS="$CPPFLAGS"
  CPPFLAGS="$CPPFLAGS $kernelinc"

  dnl -- Since Linux 3.18
  AC_CHECK_DECLS([IPVS_DEST_ATTR_ADDR_FAMILY], [add_system_opt([IPVS_DEST_ATTR_ADDR_FAMILY])], [], [#include <linux/ip_vs.h>])

  IPVS_SYNCD_ATTRIBUTES=Yes
  AC_CHECK_DECLS([
    IPVS_DAEMON_ATTR_SYNC_MAXLEN,
    IPVS_DAEMON_ATTR_MCAST_GROUP,
    IPVS_DAEMON_ATTR_MCAST_GROUP6,
    IPVS_DAEMON_ATTR_MCAST_PORT,
    IPVS_DAEMON_ATTR_MCAST_TTL], [],
    [
      IPVS_SYNCD_ATTRIBUTES=No
      break
    ],
    [[#include <linux/ip_vs.h>]])

  dnl -- Since Linux 4.3
  if test $IPVS_SYNCD_ATTRIBUTES = Yes; then
    AC_DEFINE([_HAVE_IPVS_SYNCD_ATTRIBUTES_], [ 1 ], [Define to 1 if have IPVS syncd attributes])
    add_system_opt([IPVS_SYNCD_ATTRIBUTES])
  fi

  dnl ----[ IPVS 64-bit stats ]----
  dnl -- Since Linux 4.1
  if test "$enable_lvs_64bit_stats" != "no"; then
    IPVS_64BIT_STATS=Yes
    AC_CHECK_DECLS([
      IPVS_SVC_ATTR_STATS64,
      IPVS_DEST_ATTR_STATS64], [],
      [
	IPVS_64BIT_STATS=No
	break
      ],
      [[#include <linux/ip_vs.h>]])
    if test $IPVS_64BIT_STATS = Yes; then
      AC_DEFINE([_WITH_LVS_64BIT_STATS_], [ 1 ], [Define to 1 if have IPVS 64 bit stats])
      add_system_opt([IPVS_64BIT_STATS])
    fi
  fi
  CPPFLAGS="$SAV_CPPFLAGS"
else
  IPVS_SUPPORT=No
fi
AM_CONDITIONAL([WITH_IPVS], [test $IPVS_SUPPORT = Yes])

dnl ----[ Checks for kernel netlink support ]----
VRRP_SUPPORT=No
VRRP_AUTH_SUPPORT=No
MACVLAN_SUPPORT=No
ENABLE_JSON=No
BFD_SUPPORT=No
if test "$enable_vrrp" != no; then
  VRRP_SUPPORT=Yes
  AC_DEFINE([_WITH_VRRP_], [ 1 ], [Define to 1 if have VRRP support])
  add_config_opt([VRRP])

  dnl ----[ check for VRRP authentication support ]----
  if test "${enable_vrrp_auth}" != no; then
    VRRP_AUTH_SUPPORT=Yes
    AC_DEFINE([_WITH_VRRP_AUTH_], [ 1 ], [Define to 1 if want ARRP authentication support])
    add_config_opt([VRRP_AUTH])
  fi

  dnl ----[ Checks for kernel VMAC support ]----
  SAV_CPPFLAGS="$CPPFLAGS"
  CPPFLAGS="$CPPFLAGS $kernelinc"
  MACVLAN_SUPPORT=Yes
  dnl -- Since Linux 2.6.33
  AC_CHECK_DECLS([
      IFLA_MACVLAN_MODE,
      MACVLAN_MODE_PRIVATE], [],
    [
      MACVLAN_SUPPORT=No
      break
    ], [[
      #include <sys/socket.h>
      #include <linux/if_link.h>
    ]])
  if test $MACVLAN_SUPPORT = Yes; then
    AC_DEFINE([_HAVE_VRRP_VMAC_], [ 1 ], [Define to 1 if have MAC VLAN support])
    add_system_opt([VRRP_VMAC])
  fi
  CPPFLAGS="$SAV_CPPFLAGS"

  dnl ----[ Json output or not ? ]----
  if test "${enable_json}" = yes; then
    JSON_HEADERS=$($PKG_CONFIG --cflags-only-I json-c)
    SAV_CPPFLAGS="$CPPFLAGS"
    CPPFLAGS="$CPPFLAGS $JSON_HEADERS"
    AC_CHECK_HEADERS(json.h,,AC_MSG_ERROR([unable to find json.h]))
    CPPFLAGS="$SAV_CPPFLAGS"
    AC_DEFINE([_WITH_JSON_], [ 1 ], [Define to 1 to build with json output support])
    add_pkg_config([json-c])
    ENABLE_JSON=Yes
    add_config_opt([JSON])
  fi

  dnl ----[ BFD support ? ]----
  if test "${enable_bfd}" = yes; then
    BFD_SUPPORT=Yes
    AC_DEFINE([_WITH_BFD_], [ 1 ], [Define to 1 if have BFD support])
    add_config_opt([BFD])
  fi
fi
AM_CONDITIONAL([WITH_VRRP], [test $VRRP_SUPPORT = Yes])
AM_CONDITIONAL([VRRP_AUTH], [test $VRRP_AUTH_SUPPORT = Yes])
AM_CONDITIONAL([VMAC], [test $MACVLAN_SUPPORT = Yes])
AM_CONDITIONAL([WITH_JSON], [test $ENABLE_JSON = Yes])
AM_CONDITIONAL([WITH_BFD], [test $BFD_SUPPORT = Yes])

if test ${IPVS_SUPPORT} = No -a ${VRRP_SUPPORT} = No; then
  AC_MSG_ERROR([keepalived MUST be compiled with at least one of LVS or VRRP framework])
fi

dnl ----[ Checks for glibc SOCK_NONBLOCK support ]----
# Introduced in Linux 2.6.27 and glibc 2.9
AC_CHECK_DECLS([SOCK_NONBLOCK], [add_system_opt([SOCK_NONBLOCK])], [],[[#include <sys/socket.h>]])
AM_CONDITIONAL([SOCK_NONBLOCK], [test $ac_cv_have_decl_SOCK_NONBLOCK = yes])

dnl ----[ Checks for glibc SOCK_CLOEXEC support ]----
# Introduced in Linux 2.6.27 and glibc 2.9
AC_CHECK_DECLS([SOCK_CLOEXEC], [add_system_opt([SOCK_CLOEXEC])], [],[[#include <sys/socket.h>]])

dnl ----[ Checks for pe support ]----
# Introduced in Linux 2.6.37
AC_CHECK_DECL([IPVS_SVC_ATTR_PE_NAME],
   [
     AC_DEFINE([_HAVE_PE_NAME_], [ 1 ], [Define to 1 if have pe selection support])
   ],
   [], [[#include <linux/ip_vs.h>]])

dnl ----[ Checks for O_PATH support ]----
# Introduced in Linux 2.6.39
SAV_CFLAGS="$CFLAGS"
CFLAGS="$CFLAGS -D_GNU_SOURCE"
AC_CHECK_DECLS([O_PATH],
  [
    add_system_opt([O_PATH])
  ], [],[[#include <fcntl.h>]])
CFLAGS="$SAV_CFLAGS"

dnl ----[ Check for GLOB_BRACE support ]----
AC_CHECK_DECLS([GLOB_BRACE], [add_system_opt([GLOB_BRACE])], [], [[#include <glob.h>]])

dnl ----[ Do we want v1.3.6 and earlier VRRPv3 unicast checksum compatibility support ]----
UNICAST_CHKSUM_COMPAT_SUPPORT=No
if test .$enable_checksum_compat != .no; then
  UNICAST_CHKSUM_COMPAT_SUPPORT=Yes
  AC_DEFINE([_WITH_UNICAST_CHKSUM_COMPAT_], [ 1 ], [Define to 1 to enable v1.3.6 and earlier VRRPv3 unicast checksum compatibility])
  add_config_opt([OLD_CHKSUM_COMPAT])
fi

dnl ----[ Checks for FIB routing support ]----
FIB_ROUTING_SUPPORT=No
if test .$enable_routes != .no; then
  # Introduced in Linux 2.6.19
  SAV_CPPFLAGS="$CPPFLAGS"
  CPPFLAGS="$CPPFLAGS $kernelinc"
  AC_CHECK_DECL([FRA_SRC],
    [
      FIB_ROUTING_SUPPORT=Yes
      AC_DEFINE([_HAVE_FIB_ROUTING_], [ 1 ], [Define to 1 if have FIB routing support])
      add_config_opt([FIB_ROUTING])
    ], [],
    [[#include <sys/socket.h>
      #include <linux/fib_rules.h>]])
  CPPFLAGS="$SAV_CPPFLAGS"
fi
AM_CONDITIONAL([FIB_ROUTING], [test $FIB_ROUTING_SUPPORT = Yes])

dnl ----[ Checks for kernel IFLA_INET6_ADDR_GEN_MODE support ]----
SAV_CPPFLAGS="$CPPFLAGS"
CPPFLAGS="$CPPFLAGS $kernelinc"
if test ${MACVLAN_SUPPORT} = Yes; then
  # Introduced in Linux 3.17
  AC_CHECK_DECLS([IFLA_INET6_ADDR_GEN_MODE],
    [
      add_system_opt([INET6_ADDR_GEN_MODE])
    ], [], [[
      #include <linux/if_link.h>
    ]])
fi
CPPFLAGS="$SAV_CPPFLAGS"

dnl ----[ Checks for SNMP support ]----
SNMP_SUPPORT=No
SNMP_KEEPALIVED_SUPPORT=No
SNMP_VRRP_SUPPORT=No
SNMP_RFC_SUPPORT=No
SNMP_RFCV2_SUPPORT=No
SNMP_RFCV3_SUPPORT=No
SNMP_CHECKER_SUPPORT=No
SNMP_V3_FOR_V2=No
if test "$enable_snmp_keepalived" = yes; then
  AC_MSG_WARN([--enable-snmp-keepalived is obsolete. Use --enable-snmp-vrrp.])
  enable_snmp_vrrp=$enable_snmp_keepalived
fi
if test "$enable_snmp" = yes -o \
	"$enable_snmp_vrrp" = yes -o \
	"$enable_snmp_checker" = yes -o \
	"$enable_snmp_rfc" = yes -o \
	"$enable_snmp_rfcv2" = yes -o \
	"$enable_snmp_rfcv3" = yes; then
  AC_PATH_TOOL([NETSNMP_CONFIG], [net-snmp-config], [no])
  if test "$NETSNMP_CONFIG" = no; then
    AC_MSG_ERROR([*** unable to find net-snmp-config])
  fi
  NETSNMP_LIBS_AGENT=`${NETSNMP_CONFIG} --netsnmp-agent-libs`
  NETSNMP_LIBS_EXT=`${NETSNMP_CONFIG} --external-libs`
  NETSNMP_LIBS="$NETSNMP_LIBS_AGENT $NETSNMP_LIBS_EXT"
  NETSNMP_CFLAGS="`${NETSNMP_CONFIG} --base-cflags` -DNETSNMP_NO_INLINE"

  SAV_CFLAGS="$CFLAGS"
  CFLAGS="$CFLAGS ${NETSNMP_CFLAGS}"
  SAV_LIBS="$LIBS"
  LIBS="$LIBS ${NETSNMP_LIBS}"
  AC_MSG_CHECKING([whether C compiler supports flag "${NETSNMP_CFLAGS} ${NETSNMP_LIBS}" from Net-SNMP])
  AC_LINK_IFELSE([AC_LANG_SOURCE([[
      int main(void)
      {
	return 0;
      }
    ]])], [
      AC_MSG_RESULT(yes)
    ],[
     AC_MSG_RESULT(no)
     AC_MSG_ERROR([*** incorrect CFLAGS from net-snmp-config])
    ])

  # Do we have subagent support?
  AC_CHECK_FUNCS([netsnmp_enable_subagent], [],
      [AC_MSG_ERROR([*** no subagent support in net-snmp])])

  # check for net-snmp headers
  # Some ancient distributions may miss <net-snmp/agent/util_funcs.h> header
  SAV_CPPFLAGS="$CPPFLAGS"
  CPPFLAGS="$CPPFLAGS $NETSNMP_CFLAGS"
  AC_CHECK_HEADERS(net-snmp/agent/agent_sysORTable.h net-snmp/agent/snmp_vars.h net-snmp/agent/util_funcs.h,[],
    [AC_MSG_ERROR([missing net-snmp headers])],[[
      #include <net-snmp/net-snmp-config.h>
      #include <net-snmp/net-snmp-includes.h>
      #include <net-snmp/agent/net-snmp-agent-includes.h>
    ]])

  SNMP_SUPPORT=Yes
  add_to_var([KA_CFLAGS], [$NETSNMP_CFLAGS])
  add_to_var([KA_LIBS], [$NETSNMP_LIBS])
  if test "$enable_snmp_rfc" = yes; then
    SNMP_RFCV2_SUPPORT=Yes
    SNMP_RFCV3_SUPPORT=Yes
  else
    if test "$enable_snmp_rfcv2" = yes; then
      SNMP_RFCV2_SUPPORT=Yes
    fi
    if test "$enable_snmp_rfcv3" = yes; then
      SNMP_RFCV3_SUPPORT=Yes
    fi
  fi
  if test ${SNMP_RFCV2_SUPPORT} = Yes -o \
	  ${SNMP_RFCV3_SUPPORT} = Yes; then
    if test ${VRRP_SUPPORT} != Yes; then
      AC_MSG_ERROR([RFC SNMP support requires VRRP])
    fi
    SNMP_RFC_SUPPORT=Yes
  fi
  if test ${SNMP_RFCV3_SUPPORT} = Yes -a \
	  "$enable_snmp_reply_v3_for_v2" != no; then
    AC_DEFINE([_SNMP_REPLY_V3_FOR_V2_], [ 1 ], [Define to 1 to have keepalived send RFC6257 SNMP responses for VRRPv2 instances])
    SNMP_V3_FOR_V2=Yes
    add_config_opt([SNMP_V3_FOR_V2])
  fi

  if test "$enable_snmp" = yes; then
    SNMP_VRRP_SUPPORT=Yes
    SNMP_CHECKER_SUPPORT=Yes
  else
    if test "$enable_snmp_vrrp" = yes; then
      SNMP_VRRP_SUPPORT=Yes
    fi
    if test "$enable_snmp_checker" = yes; then
      SNMP_CHECKER_SUPPORT=Yes
    fi
  fi
  if test ${VRRP_SUPPORT} != Yes -a \
	  ${SNMP_VRRP_SUPPORT} = Yes; then
    AC_MSG_ERROR([VRRP SNMP support requires VRRP])
  fi
  if test ${IPVS_SUPPORT} = No -a \
	  ${SNMP_CHECKER_SUPPORT} = Yes; then
    AC_MSG_ERROR([CHECKER SNMP support requires checker])
  fi

  if test ${SNMP_VRRP_SUPPORT} = Yes -o \
	  ${SNMP_CHECKER_SUPPORT} = Yes; then
    SNMP_KEEPALIVED_SUPPORT=Yes
  fi

  if test ${SNMP_RFC_SUPPORT} = Yes -o \
	  ${SNMP_KEEPALIVED} = Yes; then
    SNMP_SUPPORT=Yes
  fi

  CPPFLAGS="$SAV_CPPFLAGS"
  CPPFLAGS="$SAV_CPPFLAGS"
  CFLAGS="$SAV_CFLAGS"
  LIBS="$SAV_LIBS"
fi

dnl ----[What SNMP support is required]----
if test $SNMP_SUPPORT = Yes; then
  AC_DEFINE([_WITH_SNMP_], [ 1 ], [Define to 1 to have SNMP support])
fi
if test $SNMP_KEEPALIVED_SUPPORT = Yes; then
  AC_DEFINE([_WITH_SNMP_KEEPALIVED_], [ 1 ], [Define to 1 to have keepalived SNMP support])
fi
if test $SNMP_VRRP_SUPPORT = Yes; then
  AC_DEFINE([_WITH_SNMP_VRRP_], [ 1 ], [Define to 1 to have keepalived SNMP VRRP support])
  add_config_opt([SNMP_VRRP])
fi
if test $SNMP_CHECKER_SUPPORT = Yes; then
  AC_DEFINE([_WITH_SNMP_CHECKER_], [ 1 ], [Define to 1 to have keepalived SNMP checker support])
  add_config_opt([SNMP_CHECKER])
fi
if test $SNMP_RFC_SUPPORT = Yes; then
  AC_DEFINE([_WITH_SNMP_RFC_], [ 1 ], [Define to 1 to have RFC SNMP support])
fi
if test $SNMP_RFCV2_SUPPORT = Yes; then
  AC_DEFINE([_WITH_SNMP_RFCV2_], [ 1 ], [Define to 1 to have RFCv2 SNMP support])
  add_config_opt([SNMP_RFCV2])
fi
if test $SNMP_RFCV3_SUPPORT = Yes; then
  AC_DEFINE([_WITH_SNMP_RFCV3_], [ 1 ], [Define to 1 to have RFCv3 SNMP support])
  add_config_opt([SNMP_RFCV3])
fi
AM_CONDITIONAL([SNMP], [test $SNMP_SUPPORT = Yes])
AM_CONDITIONAL([SNMP_KEEPALIVED], [test $SNMP_KEEPALIVED_SUPPORT = Yes])
AM_CONDITIONAL([SNMP_VRRP], [test $SNMP_VRRP_SUPPORT = Yes])
AM_CONDITIONAL([SNMP_CHECKER], [test $SNMP_CHECKER_SUPPORT = Yes])
AM_CONDITIONAL([SNMP_RFC], [test $SNMP_RFC_SUPPORT = Yes])
AM_CONDITIONAL([SNMP_RFCV2], [test $SNMP_RFCV2_SUPPORT = Yes])
AM_CONDITIONAL([SNMP_RFCV3], [test $SNMP_RFCV3_SUPPORT = Yes])

dnl ----[ Check for Dbus support ]----
DBUS_SUPPORT=No
DBUS_CREATE_INSTANCE=No
if test "$enable_dbus" = yes; then
  AC_CHECK_LIB(gio-2.0, g_bus_own_name,
    [
      add_pkg_config([gio-2.0])
      DBUS_SUPPORT=Yes
      AC_DEFINE([_WITH_DBUS_], [ 1 ], [Define to 1 to have DBUS support])
      add_config_opt([DBUS])

      dnl -- g_type_init() not needed and deprecated since glib 2.36
      CFLAGS="$($PKG_CONFIG --cflags gio-2.0)"
      LIBS="$($PKG_CONFIG --libs gio-2.0)"
      AC_RUN_IFELSE(
	[
	  AC_LANG_PROGRAM(
	    [[#include <gio/gio.h>]],
	    [[return !g_thread_functions_for_glib_use.mutex_lock;]])],
	[need_g_type_init=0],
	[need_g_type_init=1],
	[
	  AC_MSG_WARN([Cannot determine if need to call g_type_init(). Assuming yes for safety.])
	  need_g_type_init=1
	])
      if test $need_g_type_init -eq 1; then
	AC_DEFINE([DBUS_NEED_G_TYPE_INIT], [ 1 ], [Define to 1 if need to call g_type_init()])
      fi
      LIBS=
      CFLAGS=
      if test "$enable_dbus_create_instance" = yes; then
	AC_DEFINE([_WITH_DBUS_CREATE_INSTANCE_], [ 1 ], [Define to 1 to have DBus create instance support])
	DBUS_CREATE_INSTANCE=Yes
	add_config_opt([DBUS_CREATE_INSTANCE])
	AC_MSG_WARN([DBus create instance functionality is dangerous - why do you want it?])
      fi
    ],
    [AC_MSG_ERROR([DBUS support requested but libgio-2.0 not found.])])
fi
AM_CONDITIONAL([WITH_DBUS], [test $DBUS_SUPPORT = Yes])
AM_CONDITIONAL([DBUS_CREATE_INSTANCE], [test $DBUS_CREATE_INSTANCE = Yes])

dnl ----[ SHA1 or not ? ]----
SHA1_SUPPORT=No
if test "${enable_sha1}" = yes; then
  AC_CHECK_HEADERS(openssl/sha.h,,AC_MSG_ERROR([unable to find openssl/sha.h]))
  AC_CHECK_LIB(crypto, SHA1_Init,,AC_MSG_ERROR([SHA1 in OpenSSL required]))
  SHA1_SUPPORT=Yes
  AC_DEFINE([_WITH_SHA1_], [ 1 ], [Define to 1 to have SHA1 support])
fi
AM_CONDITIONAL([WITH_SHA1], [test $SHA1_SUPPORT = Yes])

dnl ----[ check for SO_MARK support ]----
SO_MARK_SUPPORT=No
if test "${enable_fwmark}" != no; then
  AC_CHECK_DECLS([SO_MARK],
    [
      SO_MARK_SUPPORT=Yes
      AC_DEFINE([_WITH_SO_MARK_], [ 1 ], [Define to 1 if have SO_MARK])
      add_system_opt([SO_MARK])
    ], [],
    [[#include <sys/socket.h>]])
fi

dnl ---[ check for setns() ]----
dnl -- CLONE_NEWNET defined from Linux 3.0
SAV_CFLAGS="$CFLAGS"
CFLAGS="$CFLAGS -D_GNU_SOURCE"
AC_CHECK_DECLS([CLONE_NEWNET], [], [], [[#include <sched.h>]])
dnl -- From glibc 2.14. Otherwise use setns syscall, since Linux 2.4.x
AC_CHECK_FUNCS([setns])
CFLAGS="$SAV_CFLAGS"
AM_CONDITIONAL([WITH_NAMESPACES], [test $ac_cv_have_decl_CLONE_NEWNET = yes])

dnl ----[ check for realtime scheduling support ]----
SAV_CFLAGS="$CFLAGS"
CFLAGS="$CFLAGS -D_GNU_SOURCE"
AC_CHECK_DECLS([SCHED_RR], 
  [
    SCHED_RT_SUPPORT=Yes
    AC_DEFINE([_HAVE_SCHED_RT_], [ 1 ], [Define to 1 if have SCHED_RR])
    add_system_opt([SCHED_RT])

    dnl -- RLIMIT_RTTIME since Linux 2.6.25
    AC_CHECK_DECLS([RLIMIT_RTTIME], [], [], [[#include <sys/resource.h>]])

    dnl -- SCHED_RESET_ON_FORK since Linux 2.6.32
    AC_CHECK_DECLS([SCHED_RESET_ON_FORK],
      [add_system_opt([SCHED_RESET_ON_FORK])],
      [AC_DEFINE([SCHED_RESET_ON_FORK], [ 0 ], [Dummy definition if not defined in system headers])],
      [[#include <sched.h>]])
  ],
  [
    SCHED_RT_SUPPORT=No
  ], [[#include <sched.h>]])
CFLAGS="$SAV_CFLAGS"

dnl -- Do we want GNU standard paths (moves .pid files)
GNU_STD_PATHS=No
if test "${enable_gnu_std_paths}" = "yes"; then
  AC_DEFINE([GNU_STD_PATHS], [ 1 ], [set to enforce GNU standard paths, for .pid files etc])
  PID_DIR=$localstatedir
else
  PID_DIR=/var
fi
AC_SUBST([PID_DIR])

dnl ---[ check for sphinx-build executable ]----
if test -z "$SPHINXBUILD"; then
  SPHINXBUILDNAME=sphinx-build
else
  SPHINXBUILDNAME=${SPHINXBUILD}
fi
AC_SUBST(SPHINXBUILDNAME)
AC_CHECK_PROG([HAVE_SPHINX_BUILD], [$SPHINXBUILDNAME], [Yes], [No])
AM_CONDITIONAL([BUILD_DOCS], [test $HAVE_SPHINX_BUILD = Yes])

dnl ----[ Memory alloc check or not ? ]----
MEM_CHECK=No
MEM_CHECK_LOG=No
if test "${enable_mem_check}" = "yes"; then
  MEM_CHECK=Yes
  AC_DEFINE([_MEM_CHECK_], [ 1 ], [Define to 1 to build with malloc/free checks])
  add_config_opt([MEM_CHECK])
  if test "${enable_mem_check_log}" = "yes"; then
    MEM_CHECK_LOG=Yes
    AC_DEFINE([_MEM_CHECK_LOG_], [ 1 ], [Define to 1 to log malloc/free checks to syslog])
    add_config_opt([MEM_CHECK_LOG])
  fi
fi

dnl ----[ Debug or not ? ]----
if test "${enable_debug}" = yes; then
  AC_DEFINE([_DEBUG_], [ 1 ], [Define to 1 to build with debugging support])
  ENABLE_DEBUG=Yes
  add_config_opt([DEBUG])
else
  ENABLE_DEBUG=No
fi
AM_CONDITIONAL([DEBUG], [test $ENABLE_DEBUG = Yes])

dnl ----[ Netlink ENOBUFS reported ? ]----
dnl -- Since Linux 2.6.30
AC_CHECK_DECLS([NETLINK_NO_ENOBUFS], [], [], [[#include <linux/netlink.h>]])

if test "${enable_netlink_enobufs}" = yes -o \
	"${ac_cv_have_decl_NETLINK_NO_ENOBUFS}" = no; then
  AC_DEFINE([_NETLINK_RCV_ENOBUFS_], [ 1 ], [Define to 1 to build with netlink ENOBUFS reported])
  ENABLE_NETLINK_ENOBUFS=Yes
  if test "${ac_cv_have_decl_NETLINK_NO_ENOBUFS}" = no; then
    add_system_opt([NETLINK_ENOBUFS])
  else
    add_config_opt([NETLINK_ENOBUFS])
  fi
else
  ENABLE_NETLINK_ENOBUFS=No
fi

dnl ----[ Netlink command timers or not ? ]----
if test "${enable_netlink_timers}" = yes; then
  AC_DEFINE([_NETLINK_TIMERS_], [ 1 ], [Define to 1 to build with netlink command timers support])
  ENABLE_NETLINK_TIMERS=Yes
  add_config_opt([NETLINK_TIMERS])
else
  ENABLE_NETLINK_TIMERS=No
fi

dnl ----[ smtp-alert debugging or not ? ]----
if test "${enable_smtp_alert_debug}" = yes; then
  AC_DEFINE([_SMTP_ALERT_DEBUG_], [ 1 ], [Define to 1 to build with smtp-alert debugging support])
  ENABLE_SMTP_ALERT_DEBUG=Yes
  add_config_opt([SMTP_ALERT_DEBUG])
else
  ENABLE_SMTP_ALERT_DEBUG=No
fi

dnl ----[ Stacktrace support or not ? ]----
if test "${enable_stacktrace}" = yes; then
  AC_DEFINE([_WITH_STACKTRACE_], [ 1 ], [Define to 1 to build with stacktrace support])
  ENABLE_STACKTRACE=Yes
  add_config_opt([STACKTRACE])
  add_to_var([KA_LDFLAGS], [-rdynamic])
else
  ENABLE_STACKTRACE=No
fi

dnl ----[ Thread dumping support or not ? ]----
if test "${enable_dump_threads}" = yes; then
  AC_DEFINE([_WITH_DUMP_THREADS_], [ 1 ], [Define to 1 to build with thread dumping support])
  ENABLE_DUMP_THREADS=Yes
  add_config_opt([DUMP_THREADS])
else
  ENABLE_DUMP_THREADS=No
fi

dnl ----[ select() debugging support or not ? ]----
if test "${enable_select_debug}" = yes; then
  AC_DEFINE([_SELECT_DEBUG_], [ 1 ], [Define to 1 to build with select debugging support])
  ENABLE_SELECT_DEBUG=Yes
  add_config_opt([SELECT_DEBUG])
else
  ENABLE_SELECT_DEBUG=No
fi

dnl ----[ Timer debugging support or not ? ]----
if test "${enable_timer_debug}" = yes; then
  AC_DEFINE([_TIMER_DEBUG_], [ 1 ], [Define to 1 to build with timer debugging support])
  ENABLE_TIMER_DEBUG=Yes
  add_config_opt([TIMER_DEBUG])
else
  ENABLE_TIMER_DEBUG=No
fi

dnl ----[ Profiling or not ? ]----
WITH_PROFILING=No
if test "${enable_profile}" = yes; then
  WITH_PROFILING=Yes
  add_to_var([KA_CFLAGS], [-pg])
fi
AM_CONDITIONAL([PROFILE], [test $WITH_PROFILING = Yes])

if test ${NEED_LIBDL} = Yes; then
  add_to_var([KA_LIBS], [-ldl])
fi

dnl ----[ Determine if we are using pthreads ]----
echo " $KA_LIBS" | grep -qE -- " -l?pthread "
if test $? -eq 0 ;then
  AC_DEFINE([_WITH_PTHREADS_], [ 1 ], [Define to 1 if using pthreads])
fi

dnl ----[ Determine system init type]----
INIT_TYPE=
if test -z $init_type; then
  /sbin/init --version 2>/dev/null | grep -q upstart
  if test $? -eq 0; then
    INIT_TYPE=upstart
  else
    init_path=`which systemctl 2>/dev/null`
    if test \( $? -eq 0 -a -x "$init_path" \); then
      systemctl | grep -q -- "-\.mount"
      if test $? -eq 0; then
	INIT_TYPE=systemd
      fi
    fi
    if test \( -z "$INIT_TYPE" -a -f /etc/init.d/networking \); then
      init_path=`which openrc-run 2>/dev/null`
      if test \( $? -eq 0 -a -x "$init_path" \); then
	head -1 /etc/init.d/networking | grep -q "^#! */.*/openrc-run$"
	if test $? -eq 0; then
	  INIT_TYPE=openrc
	fi
      fi
    fi
    if test \( -z "$INIT_TYPE" -a -f /etc/init.d/cron -a ! -h /etc/init.d/cron \); then
      INIT_TYPE=SYSV
    fi
  fi
else
  INIT_TYPE=$init_type
fi

if test $INIT_TYPE = systemd; then
  AC_SUBST([systemdsystemunitdir], [$with_systemdsystemunitdir])
fi

if test -z $INIT_TYPE; then INIT_TYPE=undetected; fi
AM_CONDITIONAL([INIT_UPSTART], [test $INIT_TYPE = upstart])
AM_CONDITIONAL([INIT_SYSTEMD], [test $INIT_TYPE = systemd])
AM_CONDITIONAL([INIT_SYSV], [test $INIT_TYPE = SYSV])
AM_CONDITIONAL([INIT_OPENRC], [test $INIT_TYPE = openrc])
AM_CONDITIONAL([INIT_SUSE], [test $INIT_TYPE = SUSE])

AC_DEFINE_UNQUOTED([CONFIGURATION_OPTIONS], ["$CONFIG_OPTIONS"], [The configuration options from which the package is built])
AC_DEFINE_UNQUOTED([SYSTEM_OPTIONS], ["$SYSTEM_OPTIONS"], [The system options from which the package is built])

if test $NETLINK_VER -eq 0; then
	NETLINK_VER=None
fi

dnl ----[ Process output target ]----
echo

AC_OUTPUT

dnl ----[ Display current configuration ]----
cat <<EOF;

Keepalived configuration
------------------------
Keepalived version       : ${VERSION}
Compiler                 : ${CC}
Preprocessor flags       : ${KA_CPPFLAGS}
Compiler flags           : ${KA_CFLAGS}
EOF

dnl ----[ display optional vars  ]----
if test -n "$KA_LDFLAGS$KA_LIBS"; then
  echo "Linker flags             : $KA_LDFLAGS"
  echo "Extra Lib                : $KA_LIBS"
fi

echo "Use IPVS Framework       : ${IPVS_SUPPORT}"
if test ${IPVS_SUPPORT} = Yes; then
  echo "IPVS use libnl           : ${IPVS_USE_NL}"
  echo "IPVS syncd attributes    : ${IPVS_SYNCD_ATTRIBUTES}"
  echo "IPVS 64 bit stats        : ${IPVS_64BIT_STATS}"
fi
echo "fwmark socket support    : ${SO_MARK_SUPPORT}"
echo "Use VRRP Framework       : ${VRRP_SUPPORT}"
if test ${VRRP_SUPPORT} = Yes; then
  echo "Use VRRP VMAC            : ${MACVLAN_SUPPORT}"
  echo "Use VRRP authentication  : ${VRRP_AUTH_SUPPORT}"
  echo "With ip rules/routes     : ${FIB_ROUTING_SUPPORT}"
fi
echo "Use BFD Framework        : ${BFD_SUPPORT}"
echo "SNMP vrrp support        : ${SNMP_VRRP_SUPPORT}"
echo "SNMP checker support     : ${SNMP_CHECKER_SUPPORT}"
echo "SNMP RFCv2 support       : ${SNMP_RFCV2_SUPPORT}"
echo "SNMP RFCv3 support       : ${SNMP_RFCV3_SUPPORT}"
if test ${SNMP_RFCV3_SUPPORT} = Yes; then
  echo "SNMP send V3 for V2      : ${SNMP_V3_FOR_V2}"
fi
echo "DBUS support             : ${DBUS_SUPPORT}"
if test ${DBUS_SUPPORT} = Yes; then
  echo "DBUS create instance     : ${DBUS_CREATE_INSTANCE}"
fi
echo "SHA1 support             : ${SHA1_SUPPORT}"
echo "Use Json output          : ${ENABLE_JSON}"
echo "libnl version            : ${NETLINK_VER}"
echo "Use IPv4 devconf         : ${IPV4_DEVCONF}"
echo "Use libiptc              : ${USE_LIBIPTC}"
echo "Use libipset             : ${USE_LIBIPSET}"
echo "init type                : ${INIT_TYPE}"
echo "Build genhash            : ${BUILD_GENHASH}"
echo "Build documentation      : ${HAVE_SPHINX_BUILD}"
if test ${ENABLE_NETLINK_ENOBUFS} = Yes; then
  echo "Netlink ENOBUFS          : ${ENABLE_NETLINK_ENOBUFS}"
fi
if test ${ENABLE_STACKTRACE} = Yes; then
  echo "Stacktrace support       : ${ENABLE_STACKTRACE}"
fi
if test ${MEM_CHECK} = Yes; then
  echo "Memory alloc check       : ${MEM_CHECK}"
  echo "Memory alloc check log   : ${MEM_CHECK_LOG}"
fi
if test ${ENABLE_DUMP_THREADS} = Yes; then
  echo "Thread debugging         : ${ENABLE_DUMP_THREADS}"
fi
if test ${ENABLE_SELECT_DEBUG} = Yes; then
  echo "Select() debugging       : ${ENABLE_SELECT_DEBUG}"
fi
if test ${ENABLE_TIMER_DEBUG} = Yes; then
  echo "Timer debugging          : ${ENABLE_TIMER_DEBUG}"
fi
if test ${ENABLE_DEBUG} = Yes; then
  echo "Use Debug flags          : ${ENABLE_DEBUG}"
fi
if test ${ENABLE_NETLINK_TIMERS} = Yes; then
  echo "Netlink command timers   : ${ENABLE_NETLINK_TIMERS}"
fi
if test ${ENABLE_SMTP_ALERT_DEBUG} = Yes; then
  echo "smtp-alert debugging     : ${ENABLE_SMTP_ALERT_DEBUG}"
fi

dnl ----[ end configure ]---

if test ${IPVS_SUPPORT} = Yes -a ${IPVS_USE_NL} = No; then
  echo
  echo "*** WARNING - this build will not support IPVS with IPv6. Please install libnl/libnl-3 dev libraries to support IPv6 with IPVS."
  echo
fi

if test ${ENABLE_DEBUG} = Yes; then
  echo
  echo "*** WARNING --enable-debug is only for debugging purposes and isn't expected to work properly"
  echo
fi<|MERGE_RESOLUTION|>--- conflicted
+++ resolved
@@ -90,11 +90,7 @@
 
 dnl ----[ Process this file with autoconf to produce a configure script ]----
 AC_PREREQ([2.63])
-<<<<<<< HEAD
 AC_INIT([Keepalived], [2.0.0], [keepalived-devel@lists.sourceforge.net], [], [http://www.keepalived.org/])
-=======
-AC_INIT([Keepalived], [1.4.2], [keepalived-devel@lists.sourceforge.net], [], [http://www.keepalived.org/])
->>>>>>> ac809b08
 AM_INIT_AUTOMAKE([-Wall -Werror -Woverride foreign])
 
 AC_CONFIG_SRCDIR([keepalived/core/main.c])
@@ -597,7 +593,7 @@
         NEED_NL3=No
         add_pkg_config([libnl-3.0], [NL3])
 
-	if test .$enable_lvs != .no; then
+        if test .$enable_lvs != .no; then
 	  add_pkg_config([libnl-genl-3.0], [GENL], [remove-requires])
 	  GENL_LIB=`echo $GENL_LIBS | sed -e "s/-l//g"`
 	  AC_CHECK_LIB($GENL_LIB, genl_connect, [],
@@ -611,93 +607,50 @@
 	    add_pkg_config([libnl-genl-3.0], [], [remove-requires])
 	  fi
 	  NEED_NL3=Yes
-	fi
-
-<<<<<<< HEAD
-      if test $NETLINK_VER -eq 3 -a .$disable_vrrp != .no; then
-	NEED_NL3=Yes
-
-	dnl ----[Check have IPV4_DEVCONF defines - since Linux 3.11]----
-	SAV_CPPFLAGS="$CPPFLAGS"
-	CPPFLAGS="$CPP_FLAGS $kernelinc"
-	IPV4_DEVCONF=Yes
-	AC_CHECK_DECLS([
-	  IPV4_DEVCONF_ARP_IGNORE,
-	  IPV4_DEVCONF_ACCEPT_LOCAL,
-	  IPV4_DEVCONF_RP_FILTER,
-	  IPV4_DEVCONF_ARPFILTER],
-	  [],
-	  [
-	    IPV4_DEVCONF=No
-	    break
-	  ],
-	  [[#include <linux/ip.h>]])
-	if test $IPV4_DEVCONF = Yes; then
-	  CPPFLAGS="$SAV_CPPFLAGS $NL3_CPPFLAGS"
-	  AC_CHECK_HEADERS([netlink/route/link.h netlink/route/link/inet.h], [], [AC_MSG_ERROR([libnl-3 route link headers missing])])
-	  AC_DEFINE([_HAVE_IPV4_DEVCONF_], [ 1 ], [Define to 1 if have IPv4 netlink device configuration])
-	  add_system_opt([IPV4_DEVCONF])
-
-	  dnl ----[Check if have net/if.h and netlink/route/link.h namespace collision]----
-	  dnl -- Resolved in libnl3-3.2.26 (release 30/3/2015)
-	  AC_MSG_CHECKING([for net/if.h and libnl3/netlink/route/link.h namespace collision])
-	  AC_COMPILE_IFELSE([AC_LANG_SOURCE([[
-	      #include <netlink/route/link.h>
-	      #include <net/if.h>
-	    ]])], [
-	      AC_MSG_RESULT([no])
-	    ], [
-	      AC_MSG_RESULT([yes])
-	      AC_DEFINE([_HAVE_IF_H_LINK_H_COLLISION_], [ 1 ], [Define to 1 if <net/if.h> and <netlink/route/link.h> namespace collision])
-	      add_system_opt([IF_H_LINK_H_COLLISION])
-	    ])
-	fi
-	CPPFLAGS="$SAV_CPPFLAGS"
-      fi
-=======
-	if test $disable_vrrp != .no; then
+        fi
+
+        if test $NETLINK_VER -eq 3 -a .$disable_vrrp != .no; then
 	  NEED_NL3=Yes
 
-          dnl ----[Check have IPV4_DEVCONF defines - since Linux 3.11]----
-          SAV_CPPFLAGS="$CPPFLAGS"
-          CPPFLAGS="$CPP_FLAGS $kernelinc"
-          IPV4_DEVCONF=Yes
-          AC_CHECK_DECLS([
-            IPV4_DEVCONF_ARP_IGNORE,
-            IPV4_DEVCONF_ACCEPT_LOCAL,
-            IPV4_DEVCONF_RP_FILTER,
-            IPV4_DEVCONF_ARPFILTER],
-            [],
-            [
-              IPV4_DEVCONF=No
-              break
-            ],
-            [[#include <linux/ip.h>]])
-          if test $IPV4_DEVCONF = Yes; then
-            CPPFLAGS="$SAV_CPPFLAGS $NL3_CPPFLAGS"
-            AC_CHECK_HEADERS([netlink/route/link.h netlink/route/link/inet.h], [], [AC_MSG_ERROR([libnl-3 route link headers missing])])
-            AC_DEFINE([_HAVE_IPV4_DEVCONF_], [ 1 ], [Define to 1 if have IPv4 netlink device configuration])
-            add_build_opt([IPV4_DEVCONF])
-
-            dnl ----[Check if have net/if.h and netlink/route/link.h namespace collision]----
-            dnl -- Resolved in libnl3-3.2.26 (release 30/3/2015)
-            AC_MSG_CHECKING([for net/if.h and libnl3/netlink/route/link.h namespace collision])
-            AC_COMPILE_IFELSE([AC_LANG_SOURCE([[
-                #include <netlink/route/link.h>
-                #include <net/if.h>
-              ]])], [
-                AC_MSG_RESULT([no])
-              ], [
-                AC_MSG_RESULT([yes])
-                AC_DEFINE([_HAVE_IF_H_LINK_H_COLLISION_], [ 1 ], [Define to 1 if <net/if.h> and <netlink/route/link.h> namespace collision])
-                add_build_opt([IF_H_LINK_H_COLLISION])
-              ])
-          fi
-          CPPFLAGS="$SAV_CPPFLAGS"
+	  dnl ----[Check have IPV4_DEVCONF defines - since Linux 3.11]----
+	  SAV_CPPFLAGS="$CPPFLAGS"
+	  CPPFLAGS="$CPP_FLAGS $kernelinc"
+	  IPV4_DEVCONF=Yes
+	  AC_CHECK_DECLS([
+	    IPV4_DEVCONF_ARP_IGNORE,
+	    IPV4_DEVCONF_ACCEPT_LOCAL,
+	    IPV4_DEVCONF_RP_FILTER,
+	    IPV4_DEVCONF_ARPFILTER],
+	    [],
+	    [
+	      IPV4_DEVCONF=No
+	      break
+	    ],
+	    [[#include <linux/ip.h>]])
+	  if test $IPV4_DEVCONF = Yes; then
+	    CPPFLAGS="$SAV_CPPFLAGS $NL3_CPPFLAGS"
+	    AC_CHECK_HEADERS([netlink/route/link.h netlink/route/link/inet.h], [], [AC_MSG_ERROR([libnl-3 route link headers missing])])
+	    AC_DEFINE([_HAVE_IPV4_DEVCONF_], [ 1 ], [Define to 1 if have IPv4 netlink device configuration])
+	    add_system_opt([IPV4_DEVCONF])
+
+	    dnl ----[Check if have net/if.h and netlink/route/link.h namespace collision]----
+	    dnl -- Resolved in libnl3-3.2.26 (release 30/3/2015)
+	    AC_MSG_CHECKING([for net/if.h and libnl3/netlink/route/link.h namespace collision])
+	    AC_COMPILE_IFELSE([AC_LANG_SOURCE([[
+	        #include <netlink/route/link.h>
+	        #include <net/if.h>
+	      ]])], [
+	        AC_MSG_RESULT([no])
+	      ], [
+	        AC_MSG_RESULT([yes])
+	        AC_DEFINE([_HAVE_IF_H_LINK_H_COLLISION_], [ 1 ], [Define to 1 if <net/if.h> and <netlink/route/link.h> namespace collision])
+	        add_system_opt([IF_H_LINK_H_COLLISION])
+	      ])
+	  fi
+	  CPPFLAGS="$SAV_CPPFLAGS"
         fi
->>>>>>> ac809b08
-
-	if test $IPV4_DEVCONF = Yes; then
+
+        if test $IPV4_DEVCONF = Yes; then
 	  add_pkg_config([libnl-route-3.0], [ROUTE], [remove-requires])
 	  ROUTE_LIB=`echo $ROUTE_LIBS | sed -e "s/-l//g"`
 	  AC_CHECK_LIB($ROUTE_LIB, nl_rtgen_request, [],
@@ -709,21 +662,13 @@
 	  else
 	    add_pkg_config([libnl-route-3.0], [], [remove-requires])
 	  fi
-	fi
-
-<<<<<<< HEAD
-      if test $NEED_NL3 = Yes; then
-	AC_DEFINE([_HAVE_LIBNL3_], [ 1 ], [Define to 1 if using libnl-3])
-	add_system_opt([LIBNL3])
-	if test .$enable_libnl_dynamic = .yes; then
-	  add_system_opt([LIBNL_DYNAMIC])
-	  add_pkg_config_without_libs([libnl-3.0])
-=======
-	if test $NEED_NL3 = Yes; then
+        fi
+
+        if test $NEED_NL3 = Yes; then
 	  AC_DEFINE([_HAVE_LIBNL3_], [ 1 ], [Define to 1 if using libnl-3])
-	  add_build_opt([LIBNL3])
+	  add_system_opt([LIBNL3])
 	  if test .$enable_libnl_dynamic = .yes; then
-	    add_build_opt([LIBNL_DYNAMIC])
+	    add_system_opt([LIBNL_DYNAMIC])
 	    add_pkg_config_without_libs([libnl-3.0])
 	    AC_DEFINE([_LIBNL_DYNAMIC_], [ 1 ], [Define to 1 if building with libnl dynamic linking])
 	    NEED_LIBDL=Yes
@@ -732,61 +677,31 @@
 	  else
 	    add_pkg_config([libnl-3.0])
 	  fi
-	fi
+        fi
       ], [])
   fi
 
   if test $NETLINK_VER -eq 0 -a .$enable_lvs != .no; then
     AC_CHECK_LIB(nl, nl_socket_modify_cb,
       [
-        IPVS_USE_NL=Yes
-        NETLINK_VER=1
-        AC_DEFINE([_HAVE_LIBNL1_], [ 1 ], [Define to 1 if using libnl-1])
-        add_build_opt([LIBNL1])
+	IPVS_USE_NL=Yes
+	NETLINK_VER=1
+	AC_DEFINE([_HAVE_LIBNL1_], [ 1 ], [Define to 1 if using libnl-1])
+	add_system_opt([LIBNL1])
 	if test .$enable_libnl_dynamic = .yes; then
-          add_pkg_config_without_libs([libnl-1])
-          add_build_opt([LIBNL_DYNAMIC])
->>>>>>> ac809b08
+	  add_pkg_config_without_libs([libnl-1])
+	  add_config_opt([LIBNL_DYNAMIC])
 	  AC_DEFINE([_LIBNL_DYNAMIC_], [ 1 ], [Define to 1 if building with libnl dynamic linking])
 	  NEED_LIBDL=Yes
 	  get_lib_name([nl], [nl_socket_modify_cb])
 	  AC_DEFINE_UNQUOTED([NL_LIB_NAME], [ "$LIB_NAME" ], [Define the nl library name])
 	else
-          add_pkg_config([libnl-1])
+	  add_pkg_config([libnl-1])
 	fi
-<<<<<<< HEAD
-      fi
-    ],
-    [
-      if test .$enable_lvs != .no; then
-	AC_CHECK_LIB(nl, nl_socket_modify_cb,
-	  [
-	    IPVS_USE_NL=Yes
-	    NETLINK_VER=1
-	    AC_DEFINE([_HAVE_LIBNL1_], [ 1 ], [Define to 1 if using libnl-1])
-	    add_system_opt([LIBNL1])
-	    if test .$enable_libnl_dynamic = .yes; then
-	      add_pkg_config_without_libs([libnl-1])
-	      add_config_opt([LIBNL_DYNAMIC])
-	      AC_DEFINE([_LIBNL_DYNAMIC_], [ 1 ], [Define to 1 if building with libnl dynamic linking])
-	      NEED_LIBDL=Yes
-	      get_lib_name([nl], [nl_socket_modify_cb])
-	      AC_DEFINE_UNQUOTED([NL_LIB_NAME], [ "$LIB_NAME" ], [Define the nl library name])
-	    else
-	      add_pkg_config([libnl-1])
-	    fi
-	  ],
-	  [
-	    AC_MSG_WARN([keepalived will be built without libnl support.])
-	  ])
-      fi
-    ])
-=======
       ],
       [ AC_MSG_WARN([keepalived will be built without libnl support.])
     ])
   fi
->>>>>>> ac809b08
 
   if test $NETLINK_VER -ne 0; then
     SAV_CPPFLAGS="$CPPFLAGS"
@@ -931,7 +846,6 @@
       LIBS="$IPTC_LIBS $IPSET_LIBS"
 
       AC_CHECK_LIB(ipset, ipset_session_init,
-<<<<<<< HEAD
 	[
 	  USE_LIBIPSET=Yes
 	  AC_CHECK_HEADERS([libipset/data.h libipset/linux_ip_set.h libipset/session.h libipset/types.h], [],
@@ -957,33 +871,6 @@
 		  EXTRA_INCLUDE="#include <libipset/linux_ip_set.h>"
 		], [USE_LIBIPSET=No],
 		[[#include <libipset/linux_ip_set.h>]])
-=======
-        [
-          USE_LIBIPSET=Yes
-          AC_CHECK_HEADERS([libipset/data.h libipset/linux_ip_set.h libipset/session.h libipset/types.h], [],
-            [
-              USE_LIBIPSET=No
-              break
-            ])
-
-          if test $USE_LIBIPSET = Yes; then
-            AC_CHECK_LIB(xtables, xtables_insmod, [], [USE_LIBIPSET=No])
-          fi
-
-          if test $USE_LIBIPSET = Yes; then
-            dnl -- Need to use <libipset/linux_ip_set.h> for <linux/netfilter/xt_set.h> prior to Linux 3.4
-            EXTRA_INCLUDE=
-            AC_COMPILE_IFELSE([AC_LANG_SOURCE([[
-              #include <linux/netfilter/xt_set.h>
-              ]])],
-              [AC_CHECK_HEADERS([linux/netfilter/xt_set.h], [], [USE_LIBIPSET=No], [])],
-              [AC_CHECK_HEADER([linux/netfilter/xt_set.h],
-                [
-                  AC_DEFINE([USE_LIBIPSET_LINUX_IP_SET_H], [ 1 ], [Define to 1 if <linux/netfilter/xt_set.h> needs <libipset/linux_ip_set.h>])
-                  EXTRA_INCLUDE="#include <libipset/linux_ip_set.h>"
-                ], [USE_LIBIPSET=No],
-                [[#include <libipset/linux_ip_set.h>]])
->>>>>>> ac809b08
 	      ]
 	    )
 	  fi
