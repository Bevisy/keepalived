--- conflicted
+++ resolved
@@ -661,11 +661,7 @@
 
 	next = filename;
 	while (next) {
-<<<<<<< HEAD
 		slash = strchrnul(next, '/');
-=======
-		slash = next + strcspn(next, "/");
->>>>>>> 69e5b5aa
 		if (*slash)
 			next = slash + 1;
 		else {
@@ -682,7 +678,7 @@
 		}
 
 		ret = stat(filename, &buf);
-
+log_message(LOG_INFO, "stat of %s gives 0%o", filename, buf.st_mode);
 		/* Restore the full path name */
 		if (slash)
 			*slash = sav;
@@ -691,13 +687,8 @@
 			if (errno == EACCES || errno == ELOOP || errno == ENOENT || errno == ENOTDIR)
 				log_message(LOG_INFO, "check_script_secure could not find script '%s' - disabling", filename);
 			else
-<<<<<<< HEAD
 				log_message(LOG_INFO, "check_script_secure('%s') returned errno %d - %s - disabling", filename, errno, strerror(errno));
-			return SC_NOTFOUND;
-=======
-				log_message(LOG_INFO, "check_script_secure('%s') returned errno %d - %s", filename, errno, strerror(errno));
 			return flags | SC_NOTFOUND;
->>>>>>> 69e5b5aa
 		}
 
 		/* If it is not the last item, it must be a directory. If it is the last item
@@ -885,26 +876,16 @@
 		if (real_file_path)
 			free(real_file_path);
 
-		if (space)
-			*space = ' ';
-
 		return flags;
 	}
 
 	/* Make sure that all parts of the path are not non-root writable */
-<<<<<<< HEAD
 	flags |= check_security(script->args[0], script_security);
-=======
-	flags |= check_security(script->name, script_security);
->>>>>>> 69e5b5aa
 
 	if (real_file_path) {
 		flags |= check_security(real_file_path, script_security);
 		free(real_file_path);
 	}
-
-	if (space)
-		*space = ' ';
 
 	return flags;
 }
