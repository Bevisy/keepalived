--- conflicted
+++ resolved
@@ -3996,12 +3996,8 @@
 	case VRRP_RFCv3_SNMP_OPER_VR_UPTIME:
 		if (rt->state == VRRP_STATE_BACK ||
 		    rt->state == VRRP_STATE_MAST) {
-<<<<<<< HEAD
-			timersub(&rt->stats->uptime, &vrrp_start_time, &uptime);
-=======
 			time_now = timer_now();
-			uptime = timer_sub(time_now, rt->stats->uptime);
->>>>>>> c25af19d
+			timersub(&time_now, &rt->stats->uptime, &uptime);
 			long_ret.s = uptime.tv_sec * 100 + uptime.tv_usec / 10000;	// unit is centi-seconds
 		}
 		else
@@ -4139,10 +4135,7 @@
 		ret = rt->stats->become_master;
 		return (u_char *)&ret;
 	case VRRP_RFCv3_SNMP_STATS_MASTER_REASON:
-		if (!rt->stats->become_master)
-			ret = VRRPV3_MASTER_REASON_NOT_MASTER;
-		else
-			ret = rt->stats->master_reason;
+		ret = rt->stats->master_reason;
 		*var_len = sizeof(ret);
 		return (u_char*)&ret;
 	case VRRP_RFCv3_SNMP_STATS_ADV_RCVD:
