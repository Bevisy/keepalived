--- conflicted
+++ resolved
@@ -28,6 +28,7 @@
 #if defined _WITH_VRRP_AUTH_
 #include <netinet/in.h>
 #endif
+#include <stdint.h>
 
 #include "vrrp_scheduler.h"
 #include "vrrp_track.h"
@@ -52,13 +53,8 @@
 #ifdef _WITH_SNMP_
 #include "vrrp_snmp.h"
 #endif
-<<<<<<< HEAD
 #include "vrrp_print.h"
 #include "vrrp_sock.h"
-=======
-#include <netinet/ip.h>
-#include <stdint.h>
->>>>>>> 53f7e766
 
 /* global vars */
 timeval_t garp_next_time;
