/*
 * Soft:        Keepalived is a failover program for the LVS project
 *              <www.linuxvirtualserver.org>. It monitor & manipulate
 *              a loadbalanced server pool using multi-layer checks.
 *
 * Part:        MISC CHECK. Perform a system call to run an extra
 *              system prog or script.
 *
 * Authors:     Alexandre Cassen, <acassen@linux-vs.org>
 *              Eric Jarman, <ehj38230@cmsu2.cmsu.edu>
 *		Bradley Baetz, <bradley.baetz@optusnet.com.au>
 *
 *              This program is distributed in the hope that it will be useful,
 *              but WITHOUT ANY WARRANTY; without even the implied warranty of
 *              MERCHANTABILITY or FITNESS FOR A PARTICULAR PURPOSE.
 *              See the GNU General Public License for more details.
 *
 *              This program is free software; you can redistribute it and/or
 *              modify it under the terms of the GNU General Public License
 *              as published by the Free Software Foundation; either version
 *              2 of the License, or (at your option) any later version.
 *
 * Copyright (C) 2001-2012 Alexandre Cassen, <acassen@gmail.com>
 */

#include "config.h"

#include <errno.h>
#include <signal.h>

#include "main.h"
#include "check_misc.h"
#include "check_api.h"
#include "ipwrapper.h"
#include "logger.h"
#include "smtp.h"
#include "utils.h"
#include "parser.h"
#include "daemon.h"
#include "global_data.h"
#include "global_parser.h"

static int misc_check_thread(thread_t *);
static int misc_check_child_thread(thread_t *);
static int misc_check_child_timeout_thread(thread_t *);

static bool script_user_set;
static bool remove_script;
static misc_checker_t *misck_checker;


/* Configuration stream handling */
static void
free_misc_check(void *data)
{
	misc_checker_t *misck_checker = CHECKER_DATA(data);

	FREE(misck_checker->script.cmd_str);
	FREE(misck_checker->script.args);
	FREE(misck_checker);
	FREE(data);
}

static void
dump_misc_check(void *data)
{
	misc_checker_t *misck_checker = CHECKER_DATA(data);
	log_message(LOG_INFO, "   Keepalive method = MISC_CHECK");
	log_message(LOG_INFO, "   script = %s", misck_checker->script.cmd_str);
	log_message(LOG_INFO, "   timeout = %lu", misck_checker->timeout/TIMER_HZ);
	log_message(LOG_INFO, "   dynamic = %s", misck_checker->dynamic ? "YES" : "NO");
	log_message(LOG_INFO, "   uid:gid = %d:%d", misck_checker->script.uid, misck_checker->script.gid);
}

static void
misc_check_handler(__attribute__((unused)) vector_t *strvec)
{
<<<<<<< HEAD
	misc_checker_t *misck_checker = (misc_checker_t *) MALLOC(sizeof (misc_checker_t));

	misck_checker->script.uid = default_script_uid;
	misck_checker->script.gid = default_script_gid;
=======
	misck_checker = (misc_checker_t *) MALLOC(sizeof (misc_checker_t));
>>>>>>> 87889aef

	script_user_set = false;
}

static void
misc_path_handler(vector_t *strvec)
{
<<<<<<< HEAD
	misc_checker_t *misck_checker = CHECKER_GET();
	misck_checker->script.cmd_str = CHECKER_VALUE_STRING(strvec);
	misck_checker->script.args = set_script_params_array(strvec, true);
=======
	if (!misck_checker)
		return;

	misck_checker->path = CHECKER_VALUE_STRING(strvec);
>>>>>>> 87889aef
}

static void
misc_timeout_handler(vector_t *strvec)
{
	if (!misck_checker)
		return;

	misck_checker->timeout = CHECKER_VALUE_UINT(strvec) * TIMER_HZ;
}

static void
misc_dynamic_handler(__attribute__((unused)) vector_t *strvec)
{
	if (!misck_checker)
		return;

	misck_checker->dynamic = true;
}

static void
misc_user_handler(vector_t *strvec)
{
	if (!misck_checker)
		return;

	if (vector_size(strvec) < 2) {
		log_message(LOG_INFO, "No user specified for misc checker script %s", misck_checker->script.cmd_str);
		return;
	}

<<<<<<< HEAD
	if (set_script_uid_gid(strvec, 1, &misck_checker->script.uid, &misck_checker->script.gid))
		log_message(LOG_INFO, "Failed to set uid/gid for misc checker script %s", misck_checker->script.cmd_str);
=======
	if (set_script_uid_gid(strvec, 1, &misck_checker->uid, &misck_checker->gid)) {
		log_message(LOG_INFO, "Failed to set uid/gid for misc checker script %s - removing", misck_checker->path);
		FREE(misck_checker);
		misck_checker = NULL;
	}
	else
		script_user_set = true;
}

static void
misc_end_handler(void)
{
	if (!misck_checker)
		return;

	if (!script_user_set)
	{
		if ( set_default_script_user(NULL, NULL, global_data->script_security)) {
			log_message(LOG_INFO, "Unable to set default user for misc script %s - removing", misck_checker->path);
			FREE(misck_checker);
			misck_checker = NULL;
			return;
		}

		misck_checker->uid = default_script_uid;
		misck_checker->gid = default_script_gid;
	}

	/* queue new checker */
	queue_checker(free_misc_check, dump_misc_check, misc_check_thread, misck_checker, NULL);
	misck_checker = NULL;
>>>>>>> 87889aef
}

void
install_misc_check_keyword(void)
{
	install_keyword("MISC_CHECK", &misc_check_handler);
	install_sublevel();
	install_keyword("misc_path", &misc_path_handler);
	install_keyword("misc_timeout", &misc_timeout_handler);
	install_keyword("misc_dynamic", &misc_dynamic_handler);
	install_keyword("warmup", &warmup_handler);
	install_keyword("user", &misc_user_handler);
	install_sublevel_end_handler(&misc_end_handler);
	install_sublevel_end();
}

/* Check that the scripts are secure */
int
check_misc_script_security(void)
{
	element e, next;
	checker_t *checker;
	misc_checker_t *misc_script;
	int script_flags = 0;
	int flags;
	bool insecure;

	if (LIST_ISEMPTY(checkers_queue))
		return 0;

	for (e = LIST_HEAD(checkers_queue); e; e = next) {
		next = e->next;
		checker = ELEMENT_DATA(e);

		if (checker->launch != misc_check_thread)
			continue;

		misc_script = CHECKER_ARG(checker);

<<<<<<< HEAD
		script_flags |= (flags = check_script_secure(&misc_script->script));
=======
		/* The script path may have been updated if it wasn't an absolute path */
		misc_script->path = script.name;
>>>>>>> 87889aef

		/* Mark not to run if needs inhibiting */
		insecure = false;
		if (flags & SC_INHIBIT) {
			log_message(LOG_INFO, "Disabling misc script %s due to insecure", misc_script->script.cmd_str);
			insecure = true;
		}
		else if (flags & SC_NOTFOUND) {
<<<<<<< HEAD
			log_message(LOG_INFO, "Disabling misc script %s since not found", misc_script->script.cmd_str);
			insecure = true;
=======
			log_message(LOG_INFO, "Disabling misc script %s since not found/accessible", misc_script->path);
			misc_script->insecure = true;
>>>>>>> 87889aef
		}
		else if (!(flags & SC_EXECUTABLE))
			insecure = true;

		if (insecure) {
			/* Remove the script */
			free_list_element(checkers_queue, e);
		}
	}

	return script_flags;
}

static int
misc_check_thread(thread_t * thread)
{
	checker_t *checker;
	misc_checker_t *misck_checker;

	checker = THREAD_ARG(thread);
	misck_checker = CHECKER_ARG(checker);

	/*
	 * Register a new checker thread & return
	 * if checker is disabled
	 */
	if (!checker->enabled) {
		/* Register next timer checker */
		thread_add_timer(thread->master, misc_check_thread, checker,
				 checker->vs->delay_loop);
		return 0;
	}

	misck_checker->forcing_termination = false;

	/* Register next timer checker */
	thread_add_timer(thread->master, misc_check_thread, checker,
			 checker->vs->delay_loop);

	/* Execute the script in a child process. Parent returns, child doesn't */
	return system_call_script(thread->master, misc_check_child_thread,
				  checker, (misck_checker->timeout) ? misck_checker->timeout : checker->vs->delay_loop,
				  &misck_checker->script);
}

static int
misc_check_child_thread(thread_t * thread)
{
	int wait_status;
	pid_t pid;
	checker_t *checker;
	misc_checker_t *misck_checker;

	checker = THREAD_ARG(thread);
	misck_checker = CHECKER_ARG(checker);

	if (thread->type == THREAD_CHILD_TIMEOUT) {
		pid = THREAD_CHILD_PID(thread);

		/* The child hasn't responded. Kill it off. */
		if (svr_checker_up(checker->id, checker->rs)) {
			log_message(LOG_INFO, "Misc check to [%s] for [%s] timed out"
					    , inet_sockaddrtos(&checker->rs->addr)
					    , misck_checker->script.cmd_str);
			smtp_alert(checker->rs, NULL, NULL,
				   "DOWN",
				   "=> MISC CHECK script timeout on service <=");
			update_svr_checker_state(DOWN, checker->id
						     , checker->vs
						     , checker->rs);
		}

		misck_checker->forcing_termination = true;
		kill(-pid, SIGTERM);
		thread_add_child(thread->master, misc_check_child_timeout_thread,
				 checker, pid, 2 * 1000000);
		return 0;
	}

	wait_status = THREAD_CHILD_STATUS(thread);

	if (WIFEXITED(wait_status)) {
		int status;
		status = WEXITSTATUS(wait_status);
		if (status == 0 ||
		    (misck_checker->dynamic && status >= 2 && status <= 255)) {
			/*
			 * The actual weight set when using misc_dynamic is two less than
			 * the exit status returned.  Effective range is 0..253.
			 * Catch legacy case of status being 0 but misc_dynamic being set.
			 */
			if (misck_checker->dynamic && status != 0)
				update_svr_wgt(status - 2, checker->vs,
					       checker->rs, true);

			/* everything is good */
			if (!svr_checker_up(checker->id, checker->rs)) {
				log_message(LOG_INFO, "Misc check to [%s] for [%s] success."
						    , inet_sockaddrtos(&checker->rs->addr)
						    , misck_checker->script.cmd_str);
				smtp_alert(checker->rs, NULL, NULL,
					   "UP",
					   "=> MISC CHECK succeed on service <=");
				update_svr_checker_state(UP, checker->id
							   , checker->vs
							   , checker->rs);
			}
		} else {
			if (svr_checker_up(checker->id, checker->rs)) {
				log_message(LOG_INFO, "Misc check to [%s] for [%s] failed."
						    , inet_sockaddrtos(&checker->rs->addr)
						    , misck_checker->script.cmd_str);
				smtp_alert(checker->rs, NULL, NULL,
					   "DOWN",
					   "=> MISC CHECK failed on service <=");
				update_svr_checker_state(DOWN, checker->id
							     , checker->vs
							     , checker->rs);
			}
		}
	}
	else if (WIFSIGNALED(wait_status)) {
	        if (misck_checker->forcing_termination && WTERMSIG(wait_status) == SIGTERM) {
	                /* The script terminated due to a SIGTERM, and we sent it a SIGTERM to
	                 * terminate the process. Now make sure any children it created have
	                 * died too. */
	                pid = THREAD_CHILD_PID(thread);
	                kill(-pid, SIGKILL);
	        }
	}

	misck_checker->forcing_termination = false;

	return 0;
}

static int
misc_check_child_timeout_thread(thread_t * thread)
{
	pid_t pid;
	checker_t *checker;
	misc_checker_t *misck_checker;

	if (thread->type != THREAD_CHILD_TIMEOUT)
		return 0;

	/* OK, it still hasn't exited. Now really kill it off. */
	pid = THREAD_CHILD_PID(thread);
	if (kill(-pid, SIGKILL) < 0) {
		/* Its possible it finished while we're handing this */
		if (errno != ESRCH) {
			DBG("kill error: %s", strerror(errno));
		}
		return 0;
	}

	log_message(LOG_WARNING, "Process [%d] didn't respond to SIGTERM", pid);

	checker = THREAD_ARG(thread);
	misck_checker = CHECKER_ARG(checker);

	misck_checker->forcing_termination = false;

	return 0;
}

#ifdef _TIMER_DEBUG_
void
print_check_misc_addresses(void)
{
	log_message(LOG_INFO, "Address of dump_misc_check() is 0x%p", dump_misc_check);
	log_message(LOG_INFO, "Address of misc_check_child_thread() is 0x%p", misc_check_child_thread);
	log_message(LOG_INFO, "Address of misc_check_child_timeout_thread() is 0x%p", misc_check_child_timeout_thread);
	log_message(LOG_INFO, "Address of misc_check_thread() is 0x%p", misc_check_thread);
}
#endif<|MERGE_RESOLUTION|>--- conflicted
+++ resolved
@@ -45,7 +45,6 @@
 static int misc_check_child_timeout_thread(thread_t *);
 
 static bool script_user_set;
-static bool remove_script;
 static misc_checker_t *misck_checker;
 
 
@@ -75,14 +74,7 @@
 static void
 misc_check_handler(__attribute__((unused)) vector_t *strvec)
 {
-<<<<<<< HEAD
-	misc_checker_t *misck_checker = (misc_checker_t *) MALLOC(sizeof (misc_checker_t));
-
-	misck_checker->script.uid = default_script_uid;
-	misck_checker->script.gid = default_script_gid;
-=======
 	misck_checker = (misc_checker_t *) MALLOC(sizeof (misc_checker_t));
->>>>>>> 87889aef
 
 	script_user_set = false;
 }
@@ -90,16 +82,11 @@
 static void
 misc_path_handler(vector_t *strvec)
 {
-<<<<<<< HEAD
-	misc_checker_t *misck_checker = CHECKER_GET();
+	if (!misck_checker)
+		return;
+
 	misck_checker->script.cmd_str = CHECKER_VALUE_STRING(strvec);
 	misck_checker->script.args = set_script_params_array(strvec, true);
-=======
-	if (!misck_checker)
-		return;
-
-	misck_checker->path = CHECKER_VALUE_STRING(strvec);
->>>>>>> 87889aef
 }
 
 static void
@@ -131,19 +118,15 @@
 		return;
 	}
 
-<<<<<<< HEAD
-	if (set_script_uid_gid(strvec, 1, &misck_checker->script.uid, &misck_checker->script.gid))
+	if (set_script_uid_gid(strvec, 1, &misck_checker->script.uid, &misck_checker->script.gid)) {
 		log_message(LOG_INFO, "Failed to set uid/gid for misc checker script %s", misck_checker->script.cmd_str);
-=======
-	if (set_script_uid_gid(strvec, 1, &misck_checker->uid, &misck_checker->gid)) {
-		log_message(LOG_INFO, "Failed to set uid/gid for misc checker script %s - removing", misck_checker->path);
 		FREE(misck_checker);
 		misck_checker = NULL;
 	}
 	else
 		script_user_set = true;
 }
-
+ 
 static void
 misc_end_handler(void)
 {
@@ -152,21 +135,20 @@
 
 	if (!script_user_set)
 	{
-		if ( set_default_script_user(NULL, NULL, global_data->script_security)) {
-			log_message(LOG_INFO, "Unable to set default user for misc script %s - removing", misck_checker->path);
+		if ( set_default_script_user(NULL, NULL)) {
+			log_message(LOG_INFO, "Unable to set default user for misc script %s - removing", misck_checker->script.args[0]);
 			FREE(misck_checker);
 			misck_checker = NULL;
 			return;
 		}
 
-		misck_checker->uid = default_script_uid;
-		misck_checker->gid = default_script_gid;
+		misck_checker->script.uid = default_script_uid;
+		misck_checker->script.gid = default_script_gid;
 	}
 
 	/* queue new checker */
 	queue_checker(free_misc_check, dump_misc_check, misc_check_thread, misck_checker, NULL);
 	misck_checker = NULL;
->>>>>>> 87889aef
 }
 
 void
@@ -206,12 +188,7 @@
 
 		misc_script = CHECKER_ARG(checker);
 
-<<<<<<< HEAD
 		script_flags |= (flags = check_script_secure(&misc_script->script));
-=======
-		/* The script path may have been updated if it wasn't an absolute path */
-		misc_script->path = script.name;
->>>>>>> 87889aef
 
 		/* Mark not to run if needs inhibiting */
 		insecure = false;
@@ -220,13 +197,8 @@
 			insecure = true;
 		}
 		else if (flags & SC_NOTFOUND) {
-<<<<<<< HEAD
-			log_message(LOG_INFO, "Disabling misc script %s since not found", misc_script->script.cmd_str);
+			log_message(LOG_INFO, "Disabling misc script %s since not found/accessible", misc_script->script.cmd_str);
 			insecure = true;
-=======
-			log_message(LOG_INFO, "Disabling misc script %s since not found/accessible", misc_script->path);
-			misc_script->insecure = true;
->>>>>>> 87889aef
 		}
 		else if (!(flags & SC_EXECUTABLE))
 			insecure = true;
