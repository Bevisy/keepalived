/*
 * Soft:        Keepalived is a failover program for the LVS project
 *              <www.linuxvirtualserver.org>. It monitor & manipulate
 *              a loadbalanced server pool using multi-layer checks.
 *
 * Part:        NETLINK VMAC address manipulation.
 *
 * Author:      Alexandre Cassen, <acassen@linux-vs.org>
 *
 *              This program is distributed in the hope that it will be useful,
 *              but WITHOUT ANY WARRANTY; without even the implied warranty of
 *              MERCHANTABILITY or FITNESS FOR A PARTICULAR PURPOSE.
 *              See the GNU General Public License for more details.
 *
 *              This program is free software; you can redistribute it and/or
 *              modify it under the terms of the GNU General Public License
 *              as published by the Free Software Foundation; either version
 *              2 of the License, or (at your option) any later version.
 *
 * Copyright (C) 2001-2017 Alexandre Cassen, <acassen@gmail.com>
 */

#include "config.h"

/* global include */
#ifdef NETLINK_H_NEEDS_SYS_SOCKET_H
#include <sys/socket.h>
#endif
#include <linux/if_link.h>
#include <stdint.h>

/* local include */
#include "vrrp_vmac.h"
#include "keepalived_netlink.h"
#include "logger.h"
#include "bitops.h"
#include "utils.h"
#include "vrrp_if_config.h"
#include "vrrp_ipaddress.h"

const char * const macvlan_ll_kind = "macvlan";
u_char ll_addr[ETH_ALEN] = {0x00, 0x00, 0x5e, 0x00, 0x01, 0x00};

static void
make_link_local_address(struct in6_addr* l3_addr, const u_char* ll_addr)
{
	l3_addr->s6_addr[0] = 0xfe;
	l3_addr->s6_addr[1] = 0x80;
	l3_addr->s6_addr16[1] = 0;
	l3_addr->s6_addr32[1] = 0;
	l3_addr->s6_addr[8] = ll_addr[0] ^ 0x02;
	l3_addr->s6_addr[9] = ll_addr[1];
	l3_addr->s6_addr[10] = ll_addr[2];
	l3_addr->s6_addr[11] = 0xff;
	l3_addr->s6_addr[12] = 0xfe;
	l3_addr->s6_addr[13] = ll_addr[3];
	l3_addr->s6_addr[14] = ll_addr[4];
	l3_addr->s6_addr[15] = ll_addr[5];
}

bool
add_link_local_address(interface_t *ifp, struct in6_addr* sin6_addr)
{
	ip_address_t ipaddress;

	memset(&ipaddress, 0, sizeof(ipaddress));

	/* Delete the old address */
	ipaddress.ifp = ifp;
	ipaddress.u.sin6_addr = *sin6_addr;

	ipaddress.ifa.ifa_family = AF_INET6;
	ipaddress.ifa.ifa_prefixlen = 64;
	ipaddress.ifa.ifa_index = ifp->ifindex;

	if (netlink_ipaddress(&ipaddress, IPADDRESS_ADD) != 1) {
		log_message(LOG_INFO, "Adding link-local address to vmac failed");
		ifp->sin6_addr.s6_addr32[0] = 0;

		return false;
	}

	/* Save the new address */
	ifp->sin6_addr = ipaddress.u.sin6_addr;

	return true;
}

bool
replace_link_local_address(interface_t *ifp)
{
	ip_address_t ipaddress;
	struct in6_addr ipaddress_new;

	memset(&ipaddress, 0, sizeof(ipaddress));

	/* Create a new address */
	make_link_local_address(&ipaddress_new, ifp->base_ifp->hw_addr);

	/* There is no point in replacing the address with the same address */
	if (inaddr_equal(AF_INET6, &ipaddress_new, &ifp->sin6_addr))
		return true;

	/* Delete the old address */
	ipaddress.ifp = ifp;
	ipaddress.u.sin6_addr = ifp->sin6_addr;

	ipaddress.ifa.ifa_family = AF_INET6;
	ipaddress.ifa.ifa_prefixlen = 64;
	ipaddress.ifa.ifa_index = ifp->ifindex;

	if (netlink_ipaddress(&ipaddress, IPADDRESS_DEL) != 1)
		log_message(LOG_INFO, "Deleting link-local address from vmac failed");
	else
		ifp->sin6_addr.s6_addr32[0] = 0;

	ipaddress.u.sin6_addr = ipaddress_new;
	if (netlink_ipaddress(&ipaddress, IPADDRESS_ADD) != 1) {
		log_message(LOG_INFO, "Adding link-local address to vmac failed");
		ifp->sin6_addr.s6_addr32[0] = 0;

		return false;
	}

	/* Save the new address */
	ifp->sin6_addr = ipaddress.u.sin6_addr;

	return true;
}

#if !HAVE_DECL_IFLA_INET6_ADDR_GEN_MODE
void
remove_vmac_auto_gen_addr(interface_t *ifp, struct in6_addr *addr)
{
	struct in6_addr auto_addr;
	ip_address_t ipaddress;

	make_link_local_address(&auto_addr, ifp->hw_addr);

	if (!inaddr_equal(AF_INET6, &auto_addr, addr))
		return;

	/* Delete the new address */
	memset(&ipaddress, 0, sizeof(ipaddress));

	ipaddress.ifp = ifp;
	ipaddress.u.sin6_addr = *addr;

	ipaddress.ifa.ifa_family = AF_INET6;
	ipaddress.ifa.ifa_prefixlen = 64;
	ipaddress.ifa.ifa_index = ifp->ifindex;

	if (netlink_ipaddress(&ipaddress, IPADDRESS_DEL) != 1)
		log_message(LOG_INFO, "Deleting auto generated link-local address from vmac failed");
}
#endif

static int
netlink_link_up(vrrp_t *vrrp)
{
	int status = 1;
	struct {
		struct nlmsghdr n;
		struct ifinfomsg ifi;
		char buf[256];
	} req;

	memset(&req, 0, sizeof (req));

	req.n.nlmsg_len = NLMSG_LENGTH(sizeof (struct ifinfomsg));
	req.n.nlmsg_flags = NLM_F_REQUEST;
	req.n.nlmsg_type = RTM_NEWLINK;
	req.ifi.ifi_family = AF_UNSPEC;
	req.ifi.ifi_index = (int)IF_INDEX(vrrp->ifp);
	req.ifi.ifi_change |= IFF_UP;
	req.ifi.ifi_flags |= IFF_UP;

	if (netlink_talk(&nl_cmd, &req.n) < 0)
		status = -1;

	return status;
}

bool
netlink_link_add_vmac(vrrp_t *vrrp)
{
	struct rtattr *linkinfo;
	struct rtattr *data;
	interface_t *ifp;
	bool create_interface = true;
	struct {
		struct nlmsghdr n;
		struct ifinfomsg ifi;
		char buf[256];
	} req;

	if (!vrrp->ifp || __test_bit(VRRP_VMAC_UP_BIT, &vrrp->vmac_flags) || !vrrp->vrid)
		return false;

	if (vrrp->family == AF_INET6)
		ll_addr[ETH_ALEN-2] = 0x02;
	else
		ll_addr[ETH_ALEN-2] = 0x01;

	ll_addr[ETH_ALEN-1] = vrrp->vrid;

	memset(&req, 0, sizeof (req));

	/*
	 * Check to see if this vmac interface was created
	 * by a previous instance.
	 */
	if ((ifp = if_get_by_ifname(vrrp->vmac_ifname, IF_CREATE_ALWAYS)) &&
	     ifp->ifindex) {
		/* Check to see whether this interface has wrong mac ? */
		if ((memcmp((const void *) ifp->hw_addr, (const void *) ll_addr, ETH_ALEN) != 0 ||
		     ifp->base_ifindex != vrrp->ifp->ifindex)) {

			/* Be safe here - we don't want to remove a physical interface */
			if (ifp->vmac) {
				/* We have found a VIF but the vmac do not match */
				log_message(LOG_INFO, "vmac: Removing old VMAC interface %s due to conflicting "
						      "interface or MAC for vrrp_instance %s!!!"
						    , vrrp->vmac_ifname, vrrp->iname);

				/* Request that NETLINK remove the VIF interface first */
				memset(&req, 0, sizeof (req));
				req.n.nlmsg_len = NLMSG_LENGTH(sizeof (struct ifinfomsg));
				req.n.nlmsg_flags = NLM_F_REQUEST;
				req.n.nlmsg_type = RTM_DELLINK;
				req.ifi.ifi_family = AF_INET;
				req.ifi.ifi_index = (int)IF_INDEX(ifp);

				if (netlink_talk(&nl_cmd, &req.n) < 0) {
					log_message(LOG_INFO, "vmac: Error removing VMAC interface %s for "
							      "vrrp_instance %s!!!"
							    , vrrp->vmac_ifname, vrrp->iname);
					return false;
				}
			}
		}
		else
			create_interface = false;
	}

	if (create_interface && vrrp->ifp->base_ifp->ifindex) {
		/* Request that NETLINK create the VIF interface */
		req.n.nlmsg_len = NLMSG_LENGTH(sizeof (struct ifinfomsg));
		req.n.nlmsg_flags = NLM_F_REQUEST | NLM_F_CREATE | NLM_F_EXCL;
		req.n.nlmsg_type = RTM_NEWLINK;
		req.ifi.ifi_family = AF_INET;

		/* macvlan settings */
		linkinfo = NLMSG_TAIL(&req.n);
		addattr_l(&req.n, sizeof(req), IFLA_LINKINFO, NULL, 0);
		addattr_l(&req.n, sizeof(req), IFLA_INFO_KIND, (void *)macvlan_ll_kind, strlen(macvlan_ll_kind));
		data = NLMSG_TAIL(&req.n);
		addattr_l(&req.n, sizeof(req), IFLA_INFO_DATA, NULL, 0);

		/*
		 * In private mode, macvlan will receive frames with same MAC addr
		 * as configured on the interface.
		 */
		addattr32(&req.n, sizeof(req), IFLA_MACVLAN_MODE,
			  MACVLAN_MODE_PRIVATE);
		data->rta_len = (unsigned short)((void *)NLMSG_TAIL(&req.n) - (void *)data);
		linkinfo->rta_len = (unsigned short)((void *)NLMSG_TAIL(&req.n) - (void *)linkinfo);
		addattr_l(&req.n, sizeof(req), IFLA_LINK, &vrrp->ifp->base_ifp->ifindex, sizeof(uint32_t));
		addattr_l(&req.n, sizeof(req), IFLA_IFNAME, vrrp->vmac_ifname, strlen(vrrp->vmac_ifname));
		addattr_l(&req.n, sizeof(req), IFLA_ADDRESS, ll_addr, ETH_ALEN);

		if (netlink_talk(&nl_cmd, &req.n) < 0) {
			log_message(LOG_INFO, "(%s): Unable to create VMAC interface %s"
					    , vrrp->iname, vrrp->vmac_ifname);
			return false;
		}

		log_message(LOG_INFO, "(%s): Success creating VMAC interface %s"
				    , vrrp->iname, vrrp->vmac_ifname);

		/*
		 * Update interface queue and vrrp instance interface binding.
		 */
		netlink_interface_lookup(vrrp->vmac_ifname);
		if (!ifp->ifindex)
			return false;

		/* If we do anything that might cause the interface state to change, we must
		 * read the reflected netlink messages to ensure that the link status doesn't
		 * get updated by out of date queued messages */
		kernel_netlink_poll();
	}

//	if (ifp->base_ifp == ifp) {
//		ifp->base_ifp = vrrp->ifp;
//		vrrp->ifp = ifp;
//log_message(LOG_INFO, "Setting base_ifp for %s to %s", ifp->ifname, ifp->base_ifp->ifname);
//	}
//else
//log_message(LOG_INFO, "Already set base_ifp for %s to %s", ifp->ifname, ifp->base_ifp->ifname);
	ifp->vmac = true;

	if (!ifp->ifindex)
		return false;

	if (vrrp->family == AF_INET) {
		/* Set the necessary kernel parameters to make macvlans work for us */
		if (create_interface)
			set_interface_parameters(ifp, ifp->base_ifp);

		/* We don't want IPv6 running on the interface unless we have some IPv6
		 * eVIPs, so disable it if not needed */
		if (!vrrp->evip_add_ipv6)
<<<<<<< HEAD
			link_set_ipv6(ifp, false);
		else if (!create_interface) {
			/* If we didn't create the VMAC we don't know what state it is in */
			link_set_ipv6(ifp, true);
		}
=======
			link_enable_ipv6(ifp, false);
>>>>>>> ac809b08
	}

	if (vrrp->family == AF_INET6 || vrrp->evip_add_ipv6) {
		/* Make sure IPv6 is enabled for the interface, in case the
		 * sysctl net.ipv6.conf.default.disable_ipv6 is set true. */
		link_enable_ipv6(ifp, true);

		/* We don't want a link-local address auto assigned - see RFC5798 paragraph 7.4.
		 * If we have a sufficiently recent kernel, we can stop a link local address
		 * based on the MAC address being automatically assigned. If not, then we have
		 * to delete the generated address after bringing the interface up (see below).
		 */
#if HAVE_DECL_IFLA_INET6_ADDR_GEN_MODE
		memset(&req, 0, sizeof (req));
		req.n.nlmsg_len = NLMSG_LENGTH(sizeof (struct ifinfomsg));
		req.n.nlmsg_flags = NLM_F_REQUEST ;
		req.n.nlmsg_type = RTM_NEWLINK;
		req.ifi.ifi_family = AF_UNSPEC;
		req.ifi.ifi_index = (int)vrrp->ifp->ifindex;

		u_char val = IN6_ADDR_GEN_MODE_NONE;
		struct rtattr* spec;

		spec = NLMSG_TAIL(&req.n);
		addattr_l(&req.n, sizeof(req), IFLA_AF_SPEC, NULL,0);
		data = NLMSG_TAIL(&req.n);
		addattr_l(&req.n, sizeof(req), AF_INET6, NULL,0);
		addattr_l(&req.n, sizeof(req), IFLA_INET6_ADDR_GEN_MODE, &val, sizeof(val));
		data->rta_len = (unsigned short)((void *)NLMSG_TAIL(&req.n) - (void *)data);
		spec->rta_len = (unsigned short)((void *)NLMSG_TAIL(&req.n) - (void *)spec);

		if (netlink_talk(&nl_cmd, &req.n) < 0)
			log_message(LOG_INFO, "vmac: Error setting ADDR_GEN_MODE to NONE");
#endif

		if (vrrp->family == AF_INET6) {
			/* Add link-local address. If a source address has been specified, use it,
			 * else use link-local address from underlying interface to vmac if there is one,
			 * otherwise construct a link-local address based on underlying interface's
			 * MAC address.
			 * This is so that VRRP advertisements will be sent from a non-VIP address, but
			 * using the VRRP MAC address */
			ip_address_t ipaddress;

			memset(&ipaddress, 0, sizeof(ipaddress));

			ipaddress.ifp = ifp;
			if (vrrp->saddr.ss_family == AF_INET6)
				ipaddress.u.sin6_addr = ((struct sockaddr_in6*)&vrrp->saddr)->sin6_addr;
			else if (ifp->base_ifp->sin6_addr.s6_addr32[0])
				ipaddress.u.sin6_addr = ifp->base_ifp->sin6_addr;
			else
				make_link_local_address(&ipaddress.u.sin6_addr, ifp->base_ifp->hw_addr);
			ipaddress.ifa.ifa_family = AF_INET6;
			ipaddress.ifa.ifa_prefixlen = 64;
			ipaddress.ifa.ifa_index = vrrp->ifp->ifindex;

			if (netlink_ipaddress(&ipaddress, IPADDRESS_ADD) != 1 && create_interface)
				log_message(LOG_INFO, "Adding link-local address to vmac failed");
		}
	}

	/* bring it UP ! */
	__set_bit(VRRP_VMAC_UP_BIT, &vrrp->vmac_flags);
	netlink_link_up(vrrp);
	kernel_netlink_poll();

#if !HAVE_DECL_IFLA_INET6_ADDR_GEN_MODE
	if (vrrp->family == AF_INET6 || vrrp->evip_add_ipv6) {
		/* Delete the automatically created link-local address based on the
		 * MAC address if we weren't able to configure the interface not to
		 * create the address (see above).
		 * This isn't ideal, since the invalid address will exist momentarily,
		 * but is there any better way to do it? probably not otherwise
		 * ADDR_GEN_MODE wouldn't have been added to the kernel. */
		ip_address_t ipaddress;

		memset(&ipaddress, 0, sizeof(ipaddress));

		ipaddress.u.sin6_addr = ifp->base_ifp->sin6_addr;
		make_link_local_address(&ipaddress.u.sin6_addr, ll_addr);
		ipaddress.ifa.ifa_family = AF_INET6;
		ipaddress.ifa.ifa_prefixlen = 64;
		ipaddress.ifa.ifa_index = vrrp->ifp->ifindex;
		ipaddress.ifp = vrrp->ifp;

		if (netlink_ipaddress(&ipaddress, IPADDRESS_DEL) != 1 && create_interface)
			log_message(LOG_INFO, "Deleting auto link-local address from vmac failed");
	}
#endif

	/* If we are adding a large number of interfaces, the netlink socket
	 * may run out of buffers if we don't receive the netlink messages
	 * as we progress */
	kernel_netlink_poll();

	return true;
}

bool
netlink_link_del_vmac(vrrp_t *vrrp)
{
	struct {
		struct nlmsghdr n;
		struct ifinfomsg ifi;
		char buf[256];
	} req;

	if (!vrrp->ifp)
		return false;

	/* Make sure we don't remove a real interface */
	if (!vrrp->ifp->vmac) {
		log_message(LOG_INFO, "BUG - Attempting to remove non VMAC i/f %s", vrrp->ifp->ifname);
		return false;
	}

	/* Reset arp_ignore and arp_filter on the base interface if necessary */
	if (vrrp->family == AF_INET) {
		if (vrrp->ifp->base_ifp)
			reset_interface_parameters(vrrp->ifp->base_ifp);
		else
			log_message(LOG_INFO, "Unable to find base interface for vrrp instance %s", vrrp->iname);
	}

	memset(&req, 0, sizeof (req));

	req.n.nlmsg_len = NLMSG_LENGTH(sizeof (struct ifinfomsg));
	req.n.nlmsg_flags = NLM_F_REQUEST;
	req.n.nlmsg_type = RTM_DELLINK;
	req.ifi.ifi_family = AF_INET;
	req.ifi.ifi_index = (int)vrrp->ifp->ifindex;

	if (netlink_talk(&nl_cmd, &req.n) < 0) {
		log_message(LOG_INFO, "vmac: Error removing VMAC interface %s for vrrp_instance %s!!!"
				    , vrrp->vmac_ifname, vrrp->iname);
		return false;
	}

	log_message(LOG_INFO, "vmac: Success removing VMAC interface %s for vrrp_instance %s"
			    , vrrp->vmac_ifname, vrrp->iname);

	return true;
}<|MERGE_RESOLUTION|>--- conflicted
+++ resolved
@@ -311,21 +311,17 @@
 		/* We don't want IPv6 running on the interface unless we have some IPv6
 		 * eVIPs, so disable it if not needed */
 		if (!vrrp->evip_add_ipv6)
-<<<<<<< HEAD
 			link_set_ipv6(ifp, false);
 		else if (!create_interface) {
 			/* If we didn't create the VMAC we don't know what state it is in */
 			link_set_ipv6(ifp, true);
 		}
-=======
-			link_enable_ipv6(ifp, false);
->>>>>>> ac809b08
 	}
 
 	if (vrrp->family == AF_INET6 || vrrp->evip_add_ipv6) {
 		/* Make sure IPv6 is enabled for the interface, in case the
 		 * sysctl net.ipv6.conf.default.disable_ipv6 is set true. */
-		link_enable_ipv6(ifp, true);
+		link_set_ipv6(ifp, true);
 
 		/* We don't want a link-local address auto assigned - see RFC5798 paragraph 7.4.
 		 * If we have a sufficiently recent kernel, we can stop a link local address
