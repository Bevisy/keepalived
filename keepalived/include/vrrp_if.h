--- conflicted
+++ resolved
@@ -45,12 +45,6 @@
 
 #define LINK_UP   1
 #define LINK_DOWN 0
-<<<<<<< HEAD
-=======
-#define ARPHRD_ETHER 1
-#define ARPHRD_INFINIBAND 32
-#define ARPHRD_LOOPBACK 772
->>>>>>> 4e7b5688
 #define POLLING_DELAY TIMER_HZ
 
 /* Interface Linkbeat code selection */
