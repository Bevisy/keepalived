--- conflicted
+++ resolved
@@ -614,7 +614,6 @@
 	interface_t *ifp;
 #endif
 	size_t len;
-<<<<<<< HEAD
 	union {
 		void *addr;
 		struct in_addr *in;
@@ -630,15 +629,6 @@
 	tracking_vrrp_t *tvp;
 	bool is_tracking_saddr;
 #endif
-=======
-	void *addr;
-
-	ifa = NLMSG_DATA(h);
-
-	/* Only IPv4 and IPv6 are valid for us */
-	if (ifa->ifa_family != AF_INET && ifa->ifa_family != AF_INET6)
-		return 0;
->>>>>>> 9e26d94e
 
 	if (h->nlmsg_type != RTM_NEWADDR && h->nlmsg_type != RTM_DELADDR)
 		return 0;
@@ -1107,15 +1097,11 @@
 
 /* Fetch a specific type of information from netlink kernel */
 static int
-<<<<<<< HEAD
 netlink_request(nl_handle_t *nl, unsigned char family, uint16_t type,
 #ifndef _WITH_VRRP_
 		__attribute__((unused))
 #endif
 					char *name)
-=======
-netlink_request(nl_handle_t *nl, unsigned char family, uint16_t type, char *name)
->>>>>>> 9e26d94e
 {
 	ssize_t status;
 	struct sockaddr_nl snl;
@@ -1129,11 +1115,7 @@
 	memset(&snl, 0, sizeof (snl));
 	snl.nl_family = AF_NETLINK;
 
-<<<<<<< HEAD
 	memset(&req, 0, sizeof req);
-=======
-	memset(&req, 0, sizeof(req));
->>>>>>> 9e26d94e
 	req.nlh.nlmsg_len = NLMSG_LENGTH(sizeof req.i);
 	req.nlh.nlmsg_type = type;
 	req.nlh.nlmsg_flags = NLM_F_REQUEST;
@@ -1147,11 +1129,7 @@
 	else
 #endif
 		req.nlh.nlmsg_flags |= NLM_F_DUMP;
-<<<<<<< HEAD
-	addattr32(&req.nlh, sizeof req, IFLA_EXT_MASK, RTEXT_FILTER_VF);
-=======
 	addattr32(&req.nlh, sizeof req, IFLA_EXT_MASK, RTEXT_FILTER_SKIP_STATS);
->>>>>>> 9e26d94e
 
 	status = sendto(nl->fd, (void *) &req, sizeof (req)
 			, 0, (struct sockaddr *) &snl, sizeof (snl));
@@ -1374,14 +1352,11 @@
 		goto end_int;
 	}
 	status = netlink_parse_info(netlink_if_link_filter, &nlh, NULL, false);
-<<<<<<< HEAD
 
 #ifdef _HAVE_VRRP_VMAC_
 	/* We now need to ensure that all the base_ifp are set */
 	set_base_ifp();
 #endif
-=======
->>>>>>> 9e26d94e
 
 end_int:
 	netlink_close(&nlh);
@@ -1608,11 +1583,7 @@
 	nl_handle_t *nl = THREAD_ARG(thread);
 
 	if (thread->type != THREAD_READ_TIMEOUT)
-<<<<<<< HEAD
-		netlink_parse_info(netlink_broadcast_filter, nl, NULL, false);
-=======
 		netlink_parse_info(netlink_broadcast_filter, nl, NULL, true);
->>>>>>> 9e26d94e
 	nl->thread = thread_add_read(master, kernel_netlink, nl, nl->fd,
 				      NETLINK_TIMER);
 	return 0;
@@ -1622,12 +1593,9 @@
 void
 kernel_netlink_poll(void)
 {
-<<<<<<< HEAD
-=======
 	if (!nl_kernel.fd)
 		return;
 
->>>>>>> 9e26d94e
 	netlink_parse_info(netlink_broadcast_filter, &nl_kernel, NULL, true);
 }
 #endif
