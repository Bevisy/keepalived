--- conflicted
+++ resolved
@@ -43,11 +43,8 @@
 #include "logger.h"
 #include "rttables.h"
 #include "scheduler.h"
-<<<<<<< HEAD
 #include "notify.h"
-=======
 #include "list.h"
->>>>>>> e3441e68
 
 #define DUMP_KEYWORDS	0
 
